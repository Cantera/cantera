--- conflicted
+++ resolved
@@ -187,11 +187,7 @@
 	s_copy(mes, messg, (ftnlen)20, messg_len);
 	i__1 = nmsg;
 	for (i__ = 1; i__ <= i__1; ++i__) {
-<<<<<<< HEAD
-	    if (s_cmp(lib, libtab + ((i__ - 1) << 3), (ftnlen)8, (ftnlen)8) == 
-=======
 	    if (s_cmp(lib, libtab + ((i__ - 1) << 3), (ftnlen)8, (ftnlen)8) ==
->>>>>>> 8f5c6f4d
 		    0 && s_cmp(sub, subtab + ((i__ - 1) << 3), (ftnlen)8, (
 		    ftnlen)8) == 0 && s_cmp(mes, mestab + (i__ - 1) * 20, (
 		    ftnlen)20, (ftnlen)20) == 0 && *nerr == nertab[i__ - 1] &&
