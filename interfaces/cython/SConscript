""" Cython-based Python Module for Python 3 """
from buildutils import *
import Cython.Build

Import('env', 'build', 'install')

localenv = env.Clone()


<<<<<<< HEAD
def configure_numpy(env, python_command):
=======
def configure_python(env, python_command):
>>>>>>> d5870c4e
    script = '\n'.join(("from distutils.sysconfig import *",
                        "import numpy",
                        "print(get_config_var('EXT_SUFFIX') or get_config_var('SO'))",
                        "print(get_config_var('INCLUDEPY'))",
                        "print(get_config_var('LDLIBRARY'))",
                        "print(get_config_var('prefix'))",
                        "print(get_python_version())",
                        "print(numpy.get_include())"))
    info = getCommandOutput(python_command, '-c', script)
<<<<<<< HEAD
    module_ext, py_version, numpy_include = info.splitlines()[-3:]

    incDirs = (".", "../../include", numpy_include,
               localenv['sundials_include'], localenv['boost_inc_dir'])
    env['py_include_dirs'] = repr([x for x in incDirs if x])

=======
    module_ext, inc, pylib, prefix, py_version, numpy_include = info.splitlines()[-6:]
    env.Append(CPPPATH=[inc, numpy_include, Dir('#include')])
    env.Prepend(LIBS=env['cantera_libs'])
    if env['OS'] == 'Darwin':
        env.Append(LINKFLAGS='-undefined dynamic_lookup')
    elif env['OS'] == 'Windows':
        env.Append(LIBPATH=prefix+'/libs')
        if env['toolchain'] == 'mingw':
            env.Append(LIBS='python%s' % py_version.replace('.',''))
            if env['OS_BITS'] == 64:
                env.Append(CPPDEFINES='MS_WIN64')
    elif env['OS'] == 'Cygwin':
        # extract 'pythonX.Y' from 'libpythonX.Y.dll.a'
        env.Append(LIBS=pylib[3:-6])
>>>>>>> d5870c4e
    return module_ext, py_version


def add_dependencies(mod, ext):
    localenv.Depends(mod, ext)
    localenv.Depends(mod, dataFiles + testFiles + scripts)
    localenv.Depends(ext, localenv['cantera_staticlib'])

    for f in (mglob(localenv, 'cantera', 'py') +
              mglob(localenv, 'cantera/test', 'py') +
              mglob(localenv, 'cantera/mixmaster', 'py') +
              mglob(localenv, 'cantera/mixmaster/Units', 'py') +
              mglob(localenv, 'cantera/examples/tutorial', 'py') +
              mglob(localenv, 'cantera/examples/equilibrium', 'py') +
              mglob(localenv, 'cantera/examples/kinetics', 'py') +
              mglob(localenv, 'cantera/examples/transport', 'py') +
              mglob(localenv, 'cantera/examples/reactors', 'py') +
              mglob(localenv, 'cantera/examples/onedim', 'py') +
              mglob(localenv, 'cantera/examples/surface_chemistry', 'py') +
              mglob(localenv, 'cantera/examples/misc', 'py')):
        localenv.Depends(mod, f)


def cythonize(target, source, env):
    Cython.Build.cythonize([f.abspath for f in source])

cythonized = localenv.Command('cantera/_cantera.cpp', ['cantera/_cantera.pyx'],
                              cythonize)
for f in mglob(localenv, 'cantera', 'pyx', 'pxd'):
    localenv.Depends(cythonized, f)

script_ext = '.py' if os.name == 'nt' else ''
setup_scripts = [repr('scripts/mixmaster%s' % script_ext)]
if env['layout'] != 'debian':
  # Debian package uses full versions installed with cantera-common
  setup_scripts.append(repr('scripts/ctml_writer%s' % script_ext))
  setup_scripts.append(repr('scripts/ck2cti%s' % script_ext))
localenv['py_scripts'] = ', '.join(s for s in setup_scripts)

# thin wrappers
scripts = []
for script in mglob(env, 'scripts', 'py.in'):
  base_name = script.name.split('.')[0]
  script = build(env.Command('scripts/%s%s' % (base_name, script_ext), script,
                             Copy('$TARGET', '$SOURCE')))
  scripts.append(script)

def install_module(prefix, python_version):
    if prefix == 'USER':
        # Install to the OS-dependent user site-packages directory
        extra = '--user'
    elif prefix:
        # A specific location for the Cantera python module has been specified
        extra = '--prefix="%s"' % prefix
    else:
        # Install Python module in the default location
        extra = ''

    major = python_version[0]
    ver = '3' if major == '3' else ''
    dummy = 'dummy' + major
    if localenv['PYTHON_INSTALLER'] == 'direct':
        mod_inst = install(localenv.Command, dummy, mod,
                           build_cmd + ' install %s' % extra +
                           ' --record ../../build/python%s-installed-files.txt' % major)
        global_env = env
        def find_module_dir(target, source, env):
            check = pjoin('cantera','__init__.py')
            for filename in open('build/python%s-installed-files.txt' % major).readlines():
                filename = filename.strip()
                if filename.endswith(check):
                    filename = filename.replace(check,'')
                    global_env['python%s_module_loc' % ver] = os.path.normpath(filename)
                    break
        localenv.AlwaysBuild(localenv.AddPostAction(mod_inst, find_module_dir))
        if not ver:
          env['install_python2_action'] = mod_inst

    elif localenv['PYTHON_INSTALLER'] == 'debian':
        install(localenv.Command, dummy, mod,
                build_cmd + ' install --install-layout=deb --no-compile %s' % extra)
        env['python%s_module_loc' % ver] = '<unspecified>'
    elif localenv['PYTHON_INSTALLER'] == 'binary':
        install(localenv.Command, dummy, mod,
                build_cmd + ' bdist_msi --dist-dir=../..' +
                ' --target-version=%s' % python_version)
        env['python%s_module_loc' % ver] = '<unspecified>'

<<<<<<< HEAD

libDirs = ('../../build/lib', localenv['sundials_libdir'],
           localenv['blas_lapack_dir'], localenv['boost_lib_dir'])
localenv['py_cantera_libs'] = repr(localenv['cantera_libs'])
localenv['py_libdirs'] = repr([x for x in libDirs if x])

# Compile the Python module with the same compiler as the rest of Cantera,
# unless otherwise specified
localenv['py_extra_compiler_args'] = repr([])
localenv['py_extra_link_args'] = repr([])
compilerOpt = ''
if localenv['OS'] == 'Windows':
    if env['CC'] == 'cl':
        flags = ['/EHsc']
        if env['debug']:
            flags.extend(['/Zi', '/Fd_cantera.pdb'])
            localenv['py_extra_link_args'] = repr(['/DEBUG'])
        compilerOpt = ' --compiler=msvc'
        localenv['py_extra_compiler_args'] = repr(flags)
    elif 'gcc' in env['CC']:
        compilerOpt = ' --compiler=mingw32'
else:
    if '-fprofile-arcs' in localenv['CCFLAGS']:
        localenv['py_extra_compiler_args'] = repr(['-fprofile-arcs', '-ftest-coverage'])
        localenv['py_extra_link_args'] = repr(['-fprofile-arcs', '-ftest-coverage'])
    if  env['python_compiler']:
        localenv['ENV']['CC'] = env['python_compiler']
	localenv['ENV']['CXX'] = env['python_compiler']

if 'LDFLAGS' not in localenv['ENV']:
    localenv['ENV']['LDFLAGS'] = ''
for framework in localenv['FRAMEWORKS']:
    localenv['ENV']['LDFLAGS'] += ' -framework ' + framework

=======
>>>>>>> d5870c4e
dataFiles = localenv.RecursiveInstall('#interfaces/cython/cantera/data',
                                      '#build/data')
build(dataFiles)

testFiles = localenv.RecursiveInstall('#interfaces/cython/cantera/test/data',
                                      '#test/data')
build(testFiles)

# Cython module for Python 3.x
if localenv['python3_package'] == 'y':
    py3env = localenv.Clone()
<<<<<<< HEAD
    module_ext, py3_version = configure_numpy(py3env, py3env['python3_cmd'])
    make_setup = py3env.SubstFile('#interfaces/cython/setup3.py',
                                  '#interfaces/cython/setup.py.in')
    build(make_setup)

    build_base = ('cd interfaces/cython &&'
                 ' $python3_cmd setup3.py %s'
                 ' --build-lib=../../build/python3'
                 ' --build-temp=../../build/temp-py3'
                 + compilerOpt)

    build_cmd = build_base % 'build'
    ext = build(py3env.Command('#build/python3/cantera/_cantera%s' % module_ext,
                               'setup3.py',
                               build_base % 'build_ext'))
    mod = build(py3env.Command('#build/python3/cantera/__init__.py',
                               'setup3.py',
=======
    module_ext, py3_version = configure_python(py3env, py3env['python3_cmd'])

    obj = py3env.SharedObject('#build/temp-py/_cantera3', 'cantera/_cantera.cpp')
    ext = py3env.LoadableModule('#build/python3/cantera/_cantera%s' % module_ext,
                                obj, LIBPREFIX='', SHLIBSUFFIX=module_ext,
                                LIBSUFFIXES=[module_ext])
    py3env['py_extension'] = ext[0].name

    py3env.SubstFile('setup3.py', 'setup.py.in')
    build_cmd = ('cd interfaces/cython &&'
                 ' $python3_cmd setup3.py build --build-lib=../../build/python3')
    mod = build(py3env.Command('#build/python3/cantera/__init__.py', 'setup3.py',
>>>>>>> d5870c4e
                               build_cmd))
    env['python3_module'] = mod
    env['python3_extension'] = ext
    if py3env['layout'] == 'debian':
        # No scripts in /usr/bin, to avoid conflicts
        py3env['py_scripts'] = ''

<<<<<<< HEAD
    py3env.AddPreAction(ext, Delete('interfaces/cython/cantera/_cantera.cpp'))

=======
>>>>>>> d5870c4e
    add_dependencies(mod, ext)
    install_module(py3env['python3_prefix'], py3_version)


# Cython module for Python 2.x
<<<<<<< HEAD
if localenv['python_package'] == 'new':
    py2env = localenv.Clone()
    module_ext, py2_version = configure_numpy(py2env, py2env['python_cmd'])
    make_setup = py2env.SubstFile('#interfaces/cython/setup2.py',
                                  '#interfaces/cython/setup.py.in')
    build(make_setup)

    build_base = ('cd interfaces/cython &&'
                 ' $python_cmd setup2.py %s'
                 ' --build-lib=../../build/python2'
                 ' --build-temp=../../build/temp-py2'
                 + compilerOpt)

    build_cmd = build_base % 'build'
    ext = build(py2env.Command('#build/python2/cantera/_cantera%s' % module_ext,
                               'setup2.py',
                               build_base % 'build_ext'))
=======
if localenv['python_package'] == 'full':
    py2env = localenv.Clone()
    module_ext, py2_version = configure_python(py2env, py2env['python_cmd'])

    obj = py2env.SharedObject('#build/temp-py/_cantera2', 'cantera/_cantera.cpp')
    ext = py2env.LoadableModule('#build/python2/cantera/_cantera%s' % module_ext,
                                obj, LIBPREFIX='', SHLIBSUFFIX=module_ext,
                                LIBSUFFIXES=[module_ext])
    py2env['py_extension'] = ext[0].name
    py2env.SubstFile('setup2.py', 'setup.py.in')
    build_cmd = ('cd interfaces/cython &&'
                 ' $python_cmd setup2.py build --build-lib=../../build/python2')
>>>>>>> d5870c4e
    mod = build(py2env.Command('#build/python2/cantera/__init__.py',
                               'setup2.py',
                               build_cmd))
    env['python2_module'] = mod
    env['python2_extension'] = ext

<<<<<<< HEAD
    py2env.AddPreAction(ext, Delete('interfaces/cython/cantera/_cantera.cpp'))

=======
>>>>>>> d5870c4e
    # Use 3to2 to convert examples from Python 3 syntax
    if env['python_convert_examples']:
        def convert_example(target, source, env):
            shutil.copyfile(source[0].abspath, target[0].abspath)
            subprocess.call(['3to2', '--no-diff', '-n', '-w','-x', 'str',
                             '-f', 'all', '-f', 'printfunction', '-x', 'print',
                             '-x', 'open', target[0].abspath])

        for subdir in subdirs('cantera/examples'):
            dirpath = pjoin('cantera', 'examples', subdir)
            for filename in os.listdir(dirpath):
                if not filename.endswith('.py'):
                    continue
                targetdir = '../../build/python2/cantera/examples'
                a = build(py2env.Command(pjoin(targetdir, subdir, filename),
                                         pjoin(dirpath, filename),
                                         convert_example))
                py2env.Depends(a, mod)

    add_dependencies(mod, ext)
    install_module(py2env['python_prefix'], py2_version)<|MERGE_RESOLUTION|>--- conflicted
+++ resolved
@@ -7,11 +7,7 @@
 localenv = env.Clone()
 
 
-<<<<<<< HEAD
-def configure_numpy(env, python_command):
-=======
 def configure_python(env, python_command):
->>>>>>> d5870c4e
     script = '\n'.join(("from distutils.sysconfig import *",
                         "import numpy",
                         "print(get_config_var('EXT_SUFFIX') or get_config_var('SO'))",
@@ -21,14 +17,6 @@
                         "print(get_python_version())",
                         "print(numpy.get_include())"))
     info = getCommandOutput(python_command, '-c', script)
-<<<<<<< HEAD
-    module_ext, py_version, numpy_include = info.splitlines()[-3:]
-
-    incDirs = (".", "../../include", numpy_include,
-               localenv['sundials_include'], localenv['boost_inc_dir'])
-    env['py_include_dirs'] = repr([x for x in incDirs if x])
-
-=======
     module_ext, inc, pylib, prefix, py_version, numpy_include = info.splitlines()[-6:]
     env.Append(CPPPATH=[inc, numpy_include, Dir('#include')])
     env.Prepend(LIBS=env['cantera_libs'])
@@ -43,7 +31,6 @@
     elif env['OS'] == 'Cygwin':
         # extract 'pythonX.Y' from 'libpythonX.Y.dll.a'
         env.Append(LIBS=pylib[3:-6])
->>>>>>> d5870c4e
     return module_ext, py_version
 
 
@@ -76,12 +63,9 @@
     localenv.Depends(cythonized, f)
 
 script_ext = '.py' if os.name == 'nt' else ''
-setup_scripts = [repr('scripts/mixmaster%s' % script_ext)]
-if env['layout'] != 'debian':
-  # Debian package uses full versions installed with cantera-common
-  setup_scripts.append(repr('scripts/ctml_writer%s' % script_ext))
-  setup_scripts.append(repr('scripts/ck2cti%s' % script_ext))
-localenv['py_scripts'] = ', '.join(s for s in setup_scripts)
+localenv['py_ctml_writer'] = repr('scripts/ctml_writer%s' % script_ext)
+localenv['py_ck2cti'] = repr('scripts/ck2cti%s' % script_ext)
+localenv['py_mixmaster'] = repr('scripts/mixmaster%s' % script_ext)
 
 # thin wrappers
 scripts = []
@@ -132,43 +116,6 @@
                 ' --target-version=%s' % python_version)
         env['python%s_module_loc' % ver] = '<unspecified>'
 
-<<<<<<< HEAD
-
-libDirs = ('../../build/lib', localenv['sundials_libdir'],
-           localenv['blas_lapack_dir'], localenv['boost_lib_dir'])
-localenv['py_cantera_libs'] = repr(localenv['cantera_libs'])
-localenv['py_libdirs'] = repr([x for x in libDirs if x])
-
-# Compile the Python module with the same compiler as the rest of Cantera,
-# unless otherwise specified
-localenv['py_extra_compiler_args'] = repr([])
-localenv['py_extra_link_args'] = repr([])
-compilerOpt = ''
-if localenv['OS'] == 'Windows':
-    if env['CC'] == 'cl':
-        flags = ['/EHsc']
-        if env['debug']:
-            flags.extend(['/Zi', '/Fd_cantera.pdb'])
-            localenv['py_extra_link_args'] = repr(['/DEBUG'])
-        compilerOpt = ' --compiler=msvc'
-        localenv['py_extra_compiler_args'] = repr(flags)
-    elif 'gcc' in env['CC']:
-        compilerOpt = ' --compiler=mingw32'
-else:
-    if '-fprofile-arcs' in localenv['CCFLAGS']:
-        localenv['py_extra_compiler_args'] = repr(['-fprofile-arcs', '-ftest-coverage'])
-        localenv['py_extra_link_args'] = repr(['-fprofile-arcs', '-ftest-coverage'])
-    if  env['python_compiler']:
-        localenv['ENV']['CC'] = env['python_compiler']
-	localenv['ENV']['CXX'] = env['python_compiler']
-
-if 'LDFLAGS' not in localenv['ENV']:
-    localenv['ENV']['LDFLAGS'] = ''
-for framework in localenv['FRAMEWORKS']:
-    localenv['ENV']['LDFLAGS'] += ' -framework ' + framework
-
-=======
->>>>>>> d5870c4e
 dataFiles = localenv.RecursiveInstall('#interfaces/cython/cantera/data',
                                       '#build/data')
 build(dataFiles)
@@ -180,25 +127,6 @@
 # Cython module for Python 3.x
 if localenv['python3_package'] == 'y':
     py3env = localenv.Clone()
-<<<<<<< HEAD
-    module_ext, py3_version = configure_numpy(py3env, py3env['python3_cmd'])
-    make_setup = py3env.SubstFile('#interfaces/cython/setup3.py',
-                                  '#interfaces/cython/setup.py.in')
-    build(make_setup)
-
-    build_base = ('cd interfaces/cython &&'
-                 ' $python3_cmd setup3.py %s'
-                 ' --build-lib=../../build/python3'
-                 ' --build-temp=../../build/temp-py3'
-                 + compilerOpt)
-
-    build_cmd = build_base % 'build'
-    ext = build(py3env.Command('#build/python3/cantera/_cantera%s' % module_ext,
-                               'setup3.py',
-                               build_base % 'build_ext'))
-    mod = build(py3env.Command('#build/python3/cantera/__init__.py',
-                               'setup3.py',
-=======
     module_ext, py3_version = configure_python(py3env, py3env['python3_cmd'])
 
     obj = py3env.SharedObject('#build/temp-py/_cantera3', 'cantera/_cantera.cpp')
@@ -211,43 +139,15 @@
     build_cmd = ('cd interfaces/cython &&'
                  ' $python3_cmd setup3.py build --build-lib=../../build/python3')
     mod = build(py3env.Command('#build/python3/cantera/__init__.py', 'setup3.py',
->>>>>>> d5870c4e
                                build_cmd))
     env['python3_module'] = mod
     env['python3_extension'] = ext
-    if py3env['layout'] == 'debian':
-        # No scripts in /usr/bin, to avoid conflicts
-        py3env['py_scripts'] = ''
 
-<<<<<<< HEAD
-    py3env.AddPreAction(ext, Delete('interfaces/cython/cantera/_cantera.cpp'))
-
-=======
->>>>>>> d5870c4e
     add_dependencies(mod, ext)
     install_module(py3env['python3_prefix'], py3_version)
 
 
 # Cython module for Python 2.x
-<<<<<<< HEAD
-if localenv['python_package'] == 'new':
-    py2env = localenv.Clone()
-    module_ext, py2_version = configure_numpy(py2env, py2env['python_cmd'])
-    make_setup = py2env.SubstFile('#interfaces/cython/setup2.py',
-                                  '#interfaces/cython/setup.py.in')
-    build(make_setup)
-
-    build_base = ('cd interfaces/cython &&'
-                 ' $python_cmd setup2.py %s'
-                 ' --build-lib=../../build/python2'
-                 ' --build-temp=../../build/temp-py2'
-                 + compilerOpt)
-
-    build_cmd = build_base % 'build'
-    ext = build(py2env.Command('#build/python2/cantera/_cantera%s' % module_ext,
-                               'setup2.py',
-                               build_base % 'build_ext'))
-=======
 if localenv['python_package'] == 'full':
     py2env = localenv.Clone()
     module_ext, py2_version = configure_python(py2env, py2env['python_cmd'])
@@ -260,18 +160,12 @@
     py2env.SubstFile('setup2.py', 'setup.py.in')
     build_cmd = ('cd interfaces/cython &&'
                  ' $python_cmd setup2.py build --build-lib=../../build/python2')
->>>>>>> d5870c4e
     mod = build(py2env.Command('#build/python2/cantera/__init__.py',
                                'setup2.py',
                                build_cmd))
     env['python2_module'] = mod
     env['python2_extension'] = ext
 
-<<<<<<< HEAD
-    py2env.AddPreAction(ext, Delete('interfaces/cython/cantera/_cantera.cpp'))
-
-=======
->>>>>>> d5870c4e
     # Use 3to2 to convert examples from Python 3 syntax
     if env['python_convert_examples']:
         def convert_example(target, source, env):
