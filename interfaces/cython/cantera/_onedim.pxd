# This file is part of Cantera. See License.txt in the top-level directory or
# at https://cantera.org/license.txt for license and copyright information.

#cython: language_level=3
#distutils: language=c++

from .ctcxx cimport *
from .solutionbase cimport *
from .kinetics cimport *
from .func1 cimport *
from .thermo cimport *


cdef extern from "cantera/oneD/DomainFactory.h" namespace "Cantera":
    cdef shared_ptr[CxxDomain1D] CxxNewDomain1D "newDomain" (
        string, shared_ptr[CxxSolution], string, size_t) except +translate_exception


cdef extern from "cantera/oneD/Domain1D.h":
    cdef cppclass CxxDomain1D "Cantera::Domain1D":
        size_t domainIndex()
        size_t nComponents()
        size_t nPoints()
        string componentName(size_t) except +translate_exception
        size_t componentIndex(string) except +translate_exception
        void setBounds(size_t, double, double)
        double upperBound(size_t)
        double lowerBound(size_t)
        void setTransientTolerances(double, double)
        void setTransientTolerances(double, double, size_t)
        void setSteadyTolerances(double, double)
        void setSteadyTolerances(double, double, size_t)
        double rtol(size_t)
        double atol(size_t)
        double steady_rtol(size_t)
        double steady_atol(size_t)
        double transient_rtol(size_t)
        double transient_atol(size_t)
        double grid(size_t)
        void setupGrid(size_t, double*) except +translate_exception
        void setupGrid(size_t) except +translate_exception
        void setID(string)
        string& id()
        string domainType "type"()
        shared_ptr[CxxSolutionArray] toArray(cbool) except +translate_exception
        void fromArray(shared_ptr[CxxSolutionArray]) except +translate_exception


cdef extern from "cantera/oneD/Boundary1D.h":
    cdef cppclass CxxBoundary1D "Cantera::Boundary1D" (CxxDomain1D):
        double temperature()
        void setTemperature(double)
        double mdot()
        void setMdot(double)
        size_t nSpecies()
        void setMoleFractions(double*) except +translate_exception
        void setMoleFractions(string) except +translate_exception
        double massFraction(size_t)
        double spreadRate()
        void setSpreadRate(double)

    cdef cppclass CxxReactingSurf1D "Cantera::ReactingSurf1D" (CxxBoundary1D):
        CxxReactingSurf1D()
        void enableCoverageEquations(cbool) except +translate_exception
        cbool coverageEnabled()


cdef extern from "cantera/oneD/Flow1D.h":
    cdef cppclass CxxFlow1D "Cantera::Flow1D" (CxxDomain1D):
        void setTransportModel(const string&) except +translate_exception
        string type()
        string transportModel()
        void setPressure(double)
        void enableRadiation(cbool)
        cbool radiationEnabled()
        double radiativeHeatLoss(size_t)
        double pressure()
        void setFixedTempProfile(vector[double]&, vector[double]&)
        size_t getSolvingStage() except +translate_exception
        void setSolvingStage(size_t) except +translate_exception
        void solveElectricField() except +translate_exception
        void fixElectricField() except +translate_exception
        cbool doElectricField(size_t) except +translate_exception
        void setBoundaryEmissivities(double, double)
        double leftEmissivity()
        double rightEmissivity()
        void setThick(double)
        double getThick()
        void solveEnergyEqn()
        void fixTemperature()
        cbool doEnergy(size_t)
        void enableSoret(cbool) except +translate_exception
        cbool withSoret()
<<<<<<< HEAD
        void setFluxGradientBasis(ThermoBasis) except +translate_exception
        ThermoBasis fluxGradientBasis()
        void setFreeFlow()
        void setAxisymmetricFlow()
        void enableTwoPointControl(cbool) except +translate_exception
        cbool twoPointControlEnabled()
        double leftControlPointTemperature() except +translate_exception
        double leftControlPointCoordinate() except +translate_exception
        void setLeftControlPointTemperature(double) except +translate_exception
        double rightControlPointTemperature() except +translate_exception
        double rightControlPointCoordinate() except +translate_exception
        void setRightControlPointTemperature(double) except +translate_exception
        void setSections(size_t)
        size_t getSections()
        void setFlameletFlow()


        void setPrecursors(vector[size_t]&)
        void showSootSections()
        void setSootSoret(cbool)
        void enableCondensation(cbool)
        cbool condensationEnabled()
        void enableCoagulation(cbool)
        cbool coagulationEnabled()
        void setCollisionModel(string)
        string getCollisionModel()
        void enableRetroaction(cbool)
        cbool retroactionEnabled()
        void setSootMorphology(string)
        cbool getSootMorphology()
        void enableSurfaceGrowth(cbool)
        cbool surfaceGrowthEnabled()
        void enableOxidation(cbool)
        cbool oxidationEnabled()
        void enableSootRadiation(cbool)
        cbool sootRadiationEnabled()
        void enableSootSoret(cbool)
        cbool sootSoretEnabled()
        void enableTrashSection(double)
        cbool trashSectionEnabled()
        void finalizeSoot()
        size_t getHaca()
        void setHaca(size_t)
        double getKazakovTad()
        void setKazakovTad(double)
        size_t getSootLoglevel()
        void setSootLoglevel(size_t)

        vector[double]& vMin()
        vector[double]& vMax()
        vector[double]& vMean()
        vector[double]& dMean()
        vector[double]& sMean()
        vector[double]& dCol()
        vector[double]& aCol()
        vector[double]& thetaSoot()
        vector[double]& fractalPrefactor()
        vector[double]& fractalDimension()
        double sootPrimaryPart(size_t)
        double sootPrimaryDiam(size_t)
        double rhoSoot()
        double getSootInception(size_t)
        double getSootCondensation(size_t, size_t)
        double getSootCoagulation(size_t, size_t)
        double getSootSg(size_t, size_t)
        double getSootOxidation(size_t, size_t)
=======
        # void setzSt(double)
        # void setChiSt(double)
        void setSections(size_t)
        # double chiSt()
        # double zSt()
        size_t getSections()

        void setFreeFlow()
        void setAxisymmetricFlow()
        void setFlameletFlow()
        string flowType()

>>>>>>> 9591ec37

        void setPrecursors(vector[size_t]&)
        void showSootSections()
        void setSootSoret(cbool)
        void enableCondensation(cbool)
        cbool condensationEnabled()
        void enableCoagulation(cbool)
        cbool coagulationEnabled()
        void setCollisionModel(string)
        string getCollisionModel()
        void enableRetroaction(cbool)
        cbool retroactionEnabled()
        void setSootMorphology(string)
        cbool getSootMorphology()
        void enableSurfaceGrowth(cbool)
        cbool surfaceGrowthEnabled()
        void enableOxidation(cbool)
        cbool oxidationEnabled()
        void enableSootRadiation(cbool)
        cbool sootRadiationEnabled()
        void enableSootSoret(cbool)
        cbool sootSoretEnabled()
        void enableTrashSection(double)
        cbool trashSectionEnabled()
        void finalizeSoot()
        size_t getHaca()
        void setHaca(size_t)
        double getKazakovTad()
        void setKazakovTad(double)
        size_t getSootLoglevel()
        void setSootLoglevel(size_t)

        vector[double]& vMin()
        vector[double]& vMax()
        vector[double]& vMean()
        vector[double]& dMean()
        vector[double]& sMean()
        vector[double]& dCol()
        vector[double]& aCol()
        vector[double]& thetaSoot()
        vector[double]& fractalPrefactor()
        vector[double]& fractalDimension()
        double sootPrimaryPart(size_t)
        double sootPrimaryDiam(size_t)
        double rhoSoot()
        double getSootInception(size_t)
        double getSootCondensation(size_t, size_t)
        double getSootCoagulation(size_t, size_t)
        double getSootSg(size_t, size_t)
        double getSootOxidation(size_t, size_t)

cdef extern from "cantera/oneD/Sim1D.h":
    cdef cppclass CxxSim1D "Cantera::Sim1D":
        CxxSim1D(vector[shared_ptr[CxxDomain1D]]&) except +translate_exception
        void setValue(size_t, size_t, size_t, double) except +translate_exception
        void setProfile(size_t, size_t, vector[double]&, vector[double]&) except +translate_exception
        void setFlatProfile(size_t, size_t, double) except +translate_exception
        void show() except +translate_exception
        void setTimeStep(double, size_t, int*) except +translate_exception
        void restoreTimeSteppingSolution() except +translate_exception
        void restoreSteadySolution() except +translate_exception
        void setMaxTimeStepCount(int)
        int maxTimeStepCount()
        void getInitialSoln() except +translate_exception
        void solve(int, string&) except +translate_exception
        void refine(int) except +translate_exception
        void setRefineCriteria(size_t, double, double, double, double) except +translate_exception
        vector[double] getRefineCriteria(int) except +translate_exception
        void save(string&, string&, string&, cbool, int, string&) except +translate_exception
        CxxAnyMap restore(string&, string&) except +translate_exception
        void writeStats(int) except +translate_exception
        void clearStats()
        void resize() except +translate_exception
        vector[size_t]& gridSizeStats()
        vector[double]& jacobianTimeStats()
        vector[double]& evalTimeStats()
        vector[int]& jacobianCountStats()
        vector[int]& evalCountStats()
        vector[int]& timeStepStats()

        int domainIndex(string) except +translate_exception
        double value(size_t, size_t, size_t) except +translate_exception
        double workValue(size_t, size_t, size_t) except +translate_exception
        void eval(double ) except +translate_exception
        size_t size()
        void solveAdjoint(const double*, double*) except +translate_exception
        void getResidual(double, double*) except +translate_exception
        void setJacAge(int, int)
        void setTimeStepFactor(double)
        void setMinTimeStep(double)
        void setMaxTimeStep(double)
        void setMaxGridPoints(int, size_t) except +translate_exception
        size_t maxGridPoints(size_t) except +translate_exception
        void setGridMin(int, double) except +translate_exception
        void setFixedTemperature(double) except +translate_exception
        double fixedTemperature()
        double fixedTemperatureLocation()
        void setInterrupt(CxxFunc1*) except +translate_exception
        void setTimeStepCallback(CxxFunc1*)
        void setSteadyCallback(CxxFunc1*)
        void setLeftControlPoint(double) except +translate_exception
        void setRightControlPoint(double) except +translate_exception


cdef extern from "cantera/thermo/IdealGasPhase.h":
    cdef cppclass CxxIdealGasPhase "Cantera::IdealGasPhase"

cdef extern from "cantera/oneD/Flamelet.h":
<<<<<<< HEAD
    cdef cppclass CxxFlamelet "Cantera::Flamelet" (CxxFlow1D):
        CxxFlamelet(CxxFlow1D*) 
=======
    cdef cppclass CxxFlamelet "Cantera::Flamelet" (CxxStFlow):
        CxxFlamelet(CxxStFlow*) 
>>>>>>> 9591ec37
        double chiSt() #except +translate_exception
        double zSt() #except +translate_exception
        void setChiSt(double) #except +translate_exception
        void setzSt(double) #except +translate_exception

cdef class Domain1D:
    cdef shared_ptr[CxxDomain1D] _domain
    cdef CxxDomain1D* domain
    cdef _SolutionBase gas
    cdef public pybool have_user_tolerances

cdef class Boundary1D(Domain1D):
    cdef CxxBoundary1D* boundary

cdef class ReactingSurface1D(Boundary1D):
    cdef CxxReactingSurf1D* surf
    cdef public Kinetics surface

cdef class FlowBase(Domain1D):
    cdef CxxFlow1D* flow

cdef class FlameletFlow(FlowBase):
    cdef CxxFlamelet* flamelet

cdef class FlameletFlow(_FlowBase):
    cdef CxxFlamelet* flamelet

cdef class Sim1D:
    cdef CxxSim1D* sim
    cdef readonly object domains
    cdef object _initialized
    cdef object _initial_guess_args
    cdef object _initial_guess_kwargs
    cdef public Func1 _interrupt
    cdef public Func1 _time_step_callback
    cdef public Func1 _steady_callback<|MERGE_RESOLUTION|>--- conflicted
+++ resolved
@@ -91,7 +91,6 @@
         cbool doEnergy(size_t)
         void enableSoret(cbool) except +translate_exception
         cbool withSoret()
-<<<<<<< HEAD
         void setFluxGradientBasis(ThermoBasis) except +translate_exception
         ThermoBasis fluxGradientBasis()
         void setFreeFlow()
@@ -158,70 +157,6 @@
         double getSootCoagulation(size_t, size_t)
         double getSootSg(size_t, size_t)
         double getSootOxidation(size_t, size_t)
-=======
-        # void setzSt(double)
-        # void setChiSt(double)
-        void setSections(size_t)
-        # double chiSt()
-        # double zSt()
-        size_t getSections()
-
-        void setFreeFlow()
-        void setAxisymmetricFlow()
-        void setFlameletFlow()
-        string flowType()
-
->>>>>>> 9591ec37
-
-        void setPrecursors(vector[size_t]&)
-        void showSootSections()
-        void setSootSoret(cbool)
-        void enableCondensation(cbool)
-        cbool condensationEnabled()
-        void enableCoagulation(cbool)
-        cbool coagulationEnabled()
-        void setCollisionModel(string)
-        string getCollisionModel()
-        void enableRetroaction(cbool)
-        cbool retroactionEnabled()
-        void setSootMorphology(string)
-        cbool getSootMorphology()
-        void enableSurfaceGrowth(cbool)
-        cbool surfaceGrowthEnabled()
-        void enableOxidation(cbool)
-        cbool oxidationEnabled()
-        void enableSootRadiation(cbool)
-        cbool sootRadiationEnabled()
-        void enableSootSoret(cbool)
-        cbool sootSoretEnabled()
-        void enableTrashSection(double)
-        cbool trashSectionEnabled()
-        void finalizeSoot()
-        size_t getHaca()
-        void setHaca(size_t)
-        double getKazakovTad()
-        void setKazakovTad(double)
-        size_t getSootLoglevel()
-        void setSootLoglevel(size_t)
-
-        vector[double]& vMin()
-        vector[double]& vMax()
-        vector[double]& vMean()
-        vector[double]& dMean()
-        vector[double]& sMean()
-        vector[double]& dCol()
-        vector[double]& aCol()
-        vector[double]& thetaSoot()
-        vector[double]& fractalPrefactor()
-        vector[double]& fractalDimension()
-        double sootPrimaryPart(size_t)
-        double sootPrimaryDiam(size_t)
-        double rhoSoot()
-        double getSootInception(size_t)
-        double getSootCondensation(size_t, size_t)
-        double getSootCoagulation(size_t, size_t)
-        double getSootSg(size_t, size_t)
-        double getSootOxidation(size_t, size_t)
 
 cdef extern from "cantera/oneD/Sim1D.h":
     cdef cppclass CxxSim1D "Cantera::Sim1D":
@@ -280,13 +215,8 @@
     cdef cppclass CxxIdealGasPhase "Cantera::IdealGasPhase"
 
 cdef extern from "cantera/oneD/Flamelet.h":
-<<<<<<< HEAD
     cdef cppclass CxxFlamelet "Cantera::Flamelet" (CxxFlow1D):
         CxxFlamelet(CxxFlow1D*) 
-=======
-    cdef cppclass CxxFlamelet "Cantera::Flamelet" (CxxStFlow):
-        CxxFlamelet(CxxStFlow*) 
->>>>>>> 9591ec37
         double chiSt() #except +translate_exception
         double zSt() #except +translate_exception
         void setChiSt(double) #except +translate_exception
