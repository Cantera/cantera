/**
 *  @file  RedlichKisterVPSSTP.h (see \ref thermoprops and class \link
 *      Cantera::RedlichKisterVPSSTP RedlichKisterVPSSTP\endlink).
 */
/*
 * Copyright (2006) Sandia Corporation. Under the terms of
 * Contract DE-AC04-94AL85000 with Sandia Corporation, the
 * U.S. Government retains certain rights in this software.
 */

#ifndef CT_REDLICHKISTERVPSSTP_H
#define CT_REDLICHKISTERVPSSTP_H

#include "cantera/thermo/GibbsExcessVPSSTP.h"

namespace Cantera
{

//! RedlichKisterVPSSTP is a derived class of GibbsExcessVPSSTP that employs the
//! Redlich-Kister approximation for the excess Gibbs free energy
/*!
 * RedlichKisterVPSSTP derives from class GibbsExcessVPSSTP which is derived
 * from VPStandardStateTP, and overloads the virtual methods defined there with
 * ones that use expressions appropriate for the Redlich Kister Excess Gibbs
 * free energy approximation.
 *
 * The independent unknowns are pressure, temperature, and mass fraction.
 *
 * <HR>
 * <H2> Specification of Species Standard State Properties </H2>
 * <HR>
 *
 * All species are defined to have standard states that depend upon both the
 * temperature and the pressure. The Redlich-Kister approximation assumes
 * symmetric standard states, where all of the standard state assume that the
 * species are in pure component states at the temperature and pressure of the
 * solution.  I don't think it prevents, however, some species from being dilute
 * in the solution.
 *
 * <HR>
 * <H2> Specification of Solution Thermodynamic Properties </H2>
 * <HR>
 *
 * The molar excess Gibbs free energy is given by the following formula which is
 * a sum over interactions <I>i</I>. Each of the interactions are binary
 * interactions involving two of the species in the phase, denoted, <I>Ai</I>
 * and <I>Bi</I>. This is the generalization of the Redlich-Kister formulation
 * for a phase that has more than 2 species.
 *
 * \f[
 *     G^E = \sum_{i} G^E_{i}
 * \f]
 *
 * where
 *
 * \f[
 *    G^E_{i} =   n X_{Ai} X_{Bi} \sum_m \left( A^{i}_m {\left( X_{Ai} -  X_{Bi} \right)}^m \right)
 * \f]
 *
 * and where we can break down the Gibbs free energy contributions into enthalpy and entropy contributions
 *
 * \f[
 *    H^E_i = n X_{Ai} X_{Bi} \sum_m \left( H^{i}_m {\left( X_{Ai} -  X_{Bi} \right)}^m \right)
 * \f]
 *
 * \f[
 *    S^E_i = n X_{Ai} X_{Bi} \sum_m \left( S^{i}_m {\left( X_{Ai} -  X_{Bi} \right)}^m \right)
 * \f]
 *
 * where n is the total moles in the solution. The activity of a species defined
 * in the phase is given by an excess Gibbs free energy formulation.
 *
 * \f[
 *      a_k = \gamma_k  X_k
 * \f]
 *
 * where
 *
 * \f[
 *      R T \ln( \gamma_k )= \frac{d(n G^E)}{d(n_k)}\Bigg|_{n_i}
 * \f]
 *
 * Taking the derivatives results in the following expression
 * \f[
 *      R T \ln( \gamma_k )=  \sum_i \delta_{Ai,k} (1 - X_{Ai}) X_{Bi} \sum_m \left( A^{i}_m {\left( X_{Ai} -  X_{Bi} \right)}^m \right)
 *                           + \sum_i \delta_{Ai,k} X_{Ai} X_{Bi} \sum_m \left(  A^{i}_0 +  A^{i}_m {\left( X_{Ai} -  X_{Bi} \right)}^{m-1} (1 - X_{Ai} + X_{Bi}) \right)
 * \f]
 *
 * This object inherits from the class VPStandardStateTP. Therefore, the
 * specification and calculation of all standard state and reference state
 * values are handled at that level. Various functional forms for the standard
 * state are permissible. The chemical potential for species <I>k</I> is equal
 * to
 *
 * \f[
 *      \mu_k(T,P) = \mu^o_k(T, P) + R T \ln(\gamma_k X_k)
 * \f]
 *
 * The partial molar entropy for species <I>k</I> is given by the following
 * relation,
 *
 * \f[
 *       \tilde{s}_k(T,P) =  s^o_k(T,P)  - R \ln( \gamma_k X_k )
 *              - R T \frac{d \ln(\gamma_k) }{dT}
 * \f]
 *
 * The partial molar enthalpy for species <I>k</I> is given by
 *
 * \f[
 *      \tilde{h}_k(T,P) = h^o_k(T,P) - R T^2 \frac{d \ln(\gamma_k)}{dT}
 * \f]
 *
 * The partial molar volume for species <I>k</I> is
 *
 * \f[
 *        \tilde V_k(T,P)  = V^o_k(T,P)  + R T \frac{d \ln(\gamma_k) }{dP}
 * \f]
 *
 * The partial molar Heat Capacity for species <I>k</I> is
 *
 * \f[
 *      \tilde{C}_{p,k}(T,P) = C^o_{p,k}(T,P)   - 2 R T \frac{d \ln( \gamma_k )}{dT}
 *              - R T^2 \frac{d^2 \ln(\gamma_k) }{{dT}^2}
 * \f]
 *
 * <HR>
 * <H2> %Application within Kinetics Managers </H2>
 * <HR>
 *
 * \f$ C^a_k\f$ are defined such that \f$ a_k = C^a_k / C^s_k, \f$ where
 * \f$ C^s_k \f$ is a standard concentration defined below and \f$ a_k \f$ are
 * activities used in the thermodynamic functions.  These activity (or
 * generalized) concentrations are used by kinetics manager classes to compute
 * the forward and reverse rates of elementary reactions. The activity
 * concentration,\f$  C^a_k \f$,is given by the following expression.
 *
 * \f[
 *      C^a_k = C^s_k  X_k  = \frac{P}{R T} X_k
 * \f]
 *
 * The standard concentration for species <I>k</I> is independent of <I>k</I>
 * and equal to
 *
 * \f[
 *     C^s_k =  C^s = \frac{P}{R T}
 * \f]
 *
 * For example, a bulk-phase binary gas reaction between species j and k,
 * producing a new gas species l would have the following equation for its rate
 * of progress variable, \f$ R^1 \f$, which has units of kmol m-3 s-1.
 *
 * \f[
 *    R^1 = k^1 C_j^a C_k^a =  k^1 (C^s a_j) (C^s a_k)
 * \f]
 * where
 * \f[
 *    C_j^a = C^s a_j \mbox{\quad and \quad} C_k^a = C^s a_k
 * \f]
 *
 * \f$ C_j^a \f$ is the activity concentration of species j, and \f$ C_k^a \f$
 * is the activity concentration of species k. \f$ C^s \f$ is the standard
 * concentration. \f$ a_j \f$ is the activity of species j which is equal to the
 * mole fraction of j.
 *
 * The reverse rate constant can then be obtained from the law of microscopic
 * reversibility and the equilibrium expression for the system.
 *
 * \f[
 *       \frac{a_j a_k}{ a_l} = K_a^{o,1} = \exp(\frac{\mu^o_l - \mu^o_j - \mu^o_k}{R T} )
 * \f]
 *
 * \f$ K_a^{o,1} \f$ is the dimensionless form of the equilibrium constant,
 * associated with the pressure dependent standard states \f$ \mu^o_l(T,P) \f$
 * and their associated activities, \f$ a_l \f$, repeated here:
 *
 * \f[
 *      \mu_l(T,P) = \mu^o_l(T, P) + R T \log(a_l)
 * \f]
 *
 * We can switch over to expressing the equilibrium constant in terms of the
 * reference state chemical potentials
 *
 * \f[
 *     K_a^{o,1} = \exp(\frac{\mu^{ref}_l - \mu^{ref}_j - \mu^{ref}_k}{R T} ) * \frac{P_{ref}}{P}
 * \f]
 *
 * The concentration equilibrium constant, \f$ K_c \f$, may be obtained by
 * changing over to activity concentrations. When this is done:
 *
 * \f[
 *     \frac{C^a_j C^a_k}{ C^a_l} = C^o K_a^{o,1} = K_c^1 =
 *         \exp(\frac{\mu^{ref}_l - \mu^{ref}_j - \mu^{ref}_k}{R T} ) * \frac{P_{ref}}{RT}
 * \f]
 *
 * %Kinetics managers will calculate the concentration equilibrium constant, \f$
 * K_c \f$, using the second and third part of the above expression as a
 * definition for the concentration equilibrium constant.
 *
 * For completeness, the pressure equilibrium constant may be obtained as well
 *
 * \f[
 *     \frac{P_j P_k}{ P_l P_{ref}} = K_p^1 = \exp(\frac{\mu^{ref}_l - \mu^{ref}_j - \mu^{ref}_k}{R T} )
 * \f]
 *
 * \f$ K_p \f$ is the simplest form of the equilibrium constant for ideal gases.
 * However, it isn't necessarily the simplest form of the equilibrium constant
 * for other types of phases; \f$ K_c \f$ is used instead because it is
 * completely general.
 *
 * The reverse rate of progress may be written down as
 * \f[
 *    R^{-1} = k^{-1} C_l^a =  k^{-1} (C^o a_l)
 * \f]
 *
 * where we can use the concept of microscopic reversibility to write the
 * reverse rate constant in terms of the forward reate constant and the
 * concentration equilibrium constant, \f$ K_c \f$.
 *
 * \f[
 *     k^{-1} =  k^1 K^1_c
 * \f]
 *
 * \f$k^{-1} \f$ has units of s-1.
 *
 * @ingroup thermoprops
 */
class RedlichKisterVPSSTP : public GibbsExcessVPSSTP
{
public:
    //! Constructor
    /*!
     * This doesn't do much more than initialize constants with default values.
     */
    RedlichKisterVPSSTP();

    //! Construct and initialize a RedlichKisterVPSSTP ThermoPhase object
    //! directly from an XML input file
    /*!
     * @param inputFile Name of the input file containing the phase XML data
     *                  to set up the object
     * @param id        ID of the phase in the input file. Defaults to the
     *                  empty string.
     */
    RedlichKisterVPSSTP(const std::string& inputFile, const std::string& id = "");

    //! Construct and initialize a RedlichKisterVPSSTP ThermoPhase object
    //! directly from an XML database
    /*!
     *  @param phaseRef XML phase node containing the description of the phase
     *  @param id     id attribute containing the name of the phase.
     *                (default is the empty string)
     */
    RedlichKisterVPSSTP(XML_Node& phaseRef, const std::string& id = "");

    RedlichKisterVPSSTP(const RedlichKisterVPSSTP& b);
    RedlichKisterVPSSTP& operator=(const RedlichKisterVPSSTP& b);
    virtual ThermoPhase* duplMyselfAsThermoPhase() const;

    //! @name  Molar Thermodynamic Properties
    //! @{

    virtual doublereal enthalpy_mole() const;
    virtual doublereal entropy_mole() const;
    virtual doublereal cp_mole() const;
    virtual doublereal cv_mole() const;

    /**
     * @}
     * @name Activities, Standard States, and Activity Concentrations
     *
     * The activity \f$a_k\f$ of a species in solution is
     * related to the chemical potential by \f[ \mu_k = \mu_k^0(T)
     * + \hat R T \log a_k. \f] The quantity \f$\mu_k^0(T,P)\f$ is
     * the chemical potential at unit activity, which depends only
     * on temperature and pressure.
     * @{
     */

    virtual void getLnActivityCoefficients(doublereal* lnac) const;

    //@}
    /// @name  Partial Molar Properties of the Solution
    //@{

    virtual void getChemPotentials(doublereal* mu) const;

    //! Returns an array of partial molar enthalpies for the species in the
    //! mixture.
    /*!
     * Units (J/kmol)
     *
     * For this phase, the partial molar enthalpies are equal to the standard
     * state enthalpies modified by the derivative of the molality-based
     * activity coefficient wrt temperature
     *
     *  \f[
     *   \bar h_k(T,P) = h^o_k(T,P) - R T^2 \frac{d \ln(\gamma_k)}{dT}
     *  \f]
     *
     * @param hbar  Vector of returned partial molar enthalpies
     *              (length m_kk, units = J/kmol)
     */
    virtual void getPartialMolarEnthalpies(doublereal* hbar) const;

    //! Returns an array of partial molar entropies for the species in the
    //! mixture.
    /*!
     * Units (J/kmol)
     *
     * For this phase, the partial molar enthalpies are equal to the standard
     * state enthalpies modified by the derivative of the activity coefficient
     * wrt temperature
     *
     *  \f[
     *   \bar s_k(T,P) = s^o_k(T,P) - R T^2 \frac{d \ln(\gamma_k)}{dT}
     *                              - R \ln( \gamma_k X_k)
     *                              - R T \frac{d \ln(\gamma_k) }{dT}
     *  \f]
     *
     * @param sbar  Vector of returned partial molar entropies
     *              (length m_kk, units = J/kmol/K)
     */
    virtual void getPartialMolarEntropies(doublereal* sbar) const;

    //! Returns an array of partial molar entropies for the species in the
    //! mixture.
    /*!
     * Units (J/kmol)
     *
     * For this phase, the partial molar enthalpies are equal to the standard
     * state enthalpies modified by the derivative of the activity coefficient
     * wrt temperature
     *
     *  \f[
     *   ???????????????
     *   \bar s_k(T,P) = s^o_k(T,P) - R T^2 \frac{d \ln(\gamma_k)}{dT}
     *                              - R \ln( \gamma_k X_k)
     *                              - R T \frac{d \ln(\gamma_k) }{dT}
     *   ???????????????
     *  \f]
     *
     * @param cpbar  Vector of returned partial molar heat capacities
     *              (length m_kk, units = J/kmol/K)
     */
    virtual void getPartialMolarCp(doublereal* cpbar) const;

    virtual void getPartialMolarVolumes(doublereal* vbar) const;

    void getElectrochemPotentials(doublereal* mu) const;

    //! Get the array of temperature second derivatives of the log activity
    //! coefficients
    /*!
     *  units = 1/Kelvin
     *
     * @param d2lnActCoeffdT2  Output vector of temperature 2nd derivatives of
     *                         the log Activity Coefficients. length = m_kk
     */
    virtual void getd2lnActCoeffdT2(doublereal* d2lnActCoeffdT2) const;

    virtual void getdlnActCoeffdT(doublereal* dlnActCoeffdT) const;

    /// @}
    /// @name Initialization
    /// The following methods are used in the process of constructing
    /// the phase and setting its parameters from a specification in an
    /// input file. They are not normally used in application programs.
    /// To see how they are used, see importPhase().

    virtual void initThermo();
    void initThermoXML(XML_Node& phaseNode, const std::string& id);

    //! @}
    //! @name  Derivatives of Thermodynamic Variables needed for Applications
    //! @{

    virtual void getdlnActCoeffds(const doublereal dTds, const doublereal* const dXds, doublereal* dlnActCoeffds) const;
    virtual void getdlnActCoeffdlnX_diag(doublereal* dlnActCoeffdlnX_diag) const;
    virtual void getdlnActCoeffdlnN_diag(doublereal* dlnActCoeffdlnN_diag) const;
    virtual void getdlnActCoeffdlnN(const size_t ld, doublereal* const dlnActCoeffdlnN);

    //@}

private:
    //! Process an XML node called "binaryNeutralSpeciesParameters"
    /*!
     * This node contains all of the parameters necessary to describe the
     * Redlich-Kister model for a particular binary interaction. This function
     * reads the XML file and writes the coefficients it finds to an internal
     * data structures.
     *
     * @param xmlBinarySpecies  Reference to the XML_Node named
     *     "binaryNeutralSpeciesParameters" containing the binary interaction
     */
    void readXMLBinarySpecies(XML_Node& xmlBinarySpecies);

    //! Resize internal arrays within the object that depend upon the number
    //! of binary Redlich-Kister interaction terms
    /*!
     *  @param num Number of binary Redlich-Kister interaction terms
     */
    void resizeNumInteractions(const size_t num);

    //! Initialize lengths of local variables after all species have been
    //! identified.
    void initLengths();

    //! Update the activity coefficients
    /*!
     * This function will be called to update the internally stored natural
     * logarithm of the activity coefficients
     */
    void s_update_lnActCoeff() const;

    //! Update the derivative of the log of the activity coefficients wrt T
    /*!
     * This function will be called to update the internally stored derivative
     * of the natural logarithm of the activity coefficients wrt temperature.
     */
    void s_update_dlnActCoeff_dT() const;

    //! Internal routine that calculates the derivative of the activity
    //! coefficients wrt the mole fractions.
    /*!
     * This routine calculates the the derivative of the activity coefficients
     * wrt to mole fraction with all other mole fractions held constant. This is
     * strictly not permitted. However, if the resulting matrix is multiplied by
     * a permissible deltaX vector then everything is ok.
     *
     * This is the natural way to handle concentration derivatives in this
     * routine.
     */
    void s_update_dlnActCoeff_dX_() const;

<<<<<<< HEAD
    //! Internal routine that calculates the total derivative of the activity coefficients wrt
    //! the log of the mole fractions.
    /*!
     * This function will be called to update the internally stored vector of the total derivatives 
     * (i.e. not assuming other mole fractions are constant) of the natural logarithm of the 
     * activity coeffiecients wrt the log of the mole fraction.
     */
    void s_update_dlnActCoeff_dlnX_diag() const;


#ifdef DEBUG_MODE
=======
>>>>>>> db769a47
public:
    //! Utility routine that calculates a literature expression
    /*!
     *  @param VintOut  Output contribution to the voltage corresponding to
     *      nonideal term
     *  @param voltsOut Output contribution to the voltage corresponding to
     *      nonideal term and mf term
     */
    void Vint(double& VintOut, double& voltsOut);

protected:
    //! number of binary interaction expressions
    size_t numBinaryInteractions_;

    //! vector of species indices representing species A in the interaction
    /*!
     *  Each Redlich-Kister excess Gibbs free energy term involves two species,
     *  A and B. This vector identifies species A.
     */
    std::vector<size_t> m_pSpecies_A_ij;

    //! vector of species indices representing species B in the interaction
    /*!
     *  Each Redlich-Kister excess Gibbs free energy term involves two species,
     *  A and B. This vector identifies species B.
     */
    std::vector<size_t> m_pSpecies_B_ij;

    //! Vector of the length of the polynomial for the interaction.
    std::vector<size_t> m_N_ij;

    //! Enthalpy term for the binary mole fraction interaction of the excess
    //! Gibbs free energy expression
    mutable std::vector< vector_fp> m_HE_m_ij;

    //! Entropy term for the binary mole fraction interaction of the excess
    //! Gibbs free energy expression
    mutable std::vector< vector_fp> m_SE_m_ij;

    //! form of the RedlichKister interaction expression. Currently there is
    //! only one form.
    int formRedlichKister_;

    //! form of the temperature dependence of the Redlich-Kister interaction
    //! expression. Currently there is only one form -> constant wrt
    //! temperature.
    int formTempModel_;

    //! Two dimensional array of derivatives of activity coefficients wrt mole
    //! fractions
    mutable Array2D dlnActCoeff_dX_;
};

}

#endif<|MERGE_RESOLUTION|>--- conflicted
+++ resolved
@@ -432,20 +432,15 @@
      */
     void s_update_dlnActCoeff_dX_() const;
 
-<<<<<<< HEAD
     //! Internal routine that calculates the total derivative of the activity coefficients wrt
     //! the log of the mole fractions.
     /*!
-     * This function will be called to update the internally stored vector of the total derivatives 
-     * (i.e. not assuming other mole fractions are constant) of the natural logarithm of the 
+     * This function will be called to update the internally stored vector of the total derivatives
+     * (i.e. not assuming other mole fractions are constant) of the natural logarithm of the
      * activity coeffiecients wrt the log of the mole fraction.
      */
     void s_update_dlnActCoeff_dlnX_diag() const;
 
-
-#ifdef DEBUG_MODE
-=======
->>>>>>> db769a47
 public:
     //! Utility routine that calculates a literature expression
     /*!
