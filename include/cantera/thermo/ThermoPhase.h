/**
 *  @file ThermoPhase.h
 * Header file for class ThermoPhase, the base class for phases with
 * thermodynamic properties, and the text for the Module thermoprops
 * (see @ref thermoprops and class @link Cantera::ThermoPhase ThermoPhase@endlink).
 */

// This file is part of Cantera. See License.txt in the top-level directory or
// at https://cantera.org/license.txt for license and copyright information.

#ifndef CT_THERMOPHASE_H
#define CT_THERMOPHASE_H

#include "Phase.h"
#include "MultiSpeciesThermo.h"
#include "cantera/base/Units.h"
#include "cantera/base/AnyMap.h"
#include "cantera/base/Solution.h"

namespace Cantera
{

/**
 * @defgroup thermoprops Thermodynamic Properties
 *
 * These classes are used to compute the thermodynamic properties of phases of matter.
 * The main base class for describing thermodynamic properties of phases within %Cantera
 * is called ThermoPhase. %ThermoPhase is a large class that describes the interface
 * within %Cantera to thermodynamic functions for a phase.
 *
 * ## Categorizing the Different ThermoPhase Objects
 *
 * ThermoPhase objects may be cataloged into four general bins.
 *
 * The first type are those whose underlying species have a reference state associated
 * with them. The reference state describes the thermodynamic functions for a species at
 * a single reference pressure, @f$ p_0 @f$. The thermodynamic functions are specified
 * via derived objects of the SpeciesThermoInterpType object class, and usually consist
 * of polynomials in temperature such as the NASA polynomial or the Shomate polynomial.
 * Calculators for these reference states, which manage the calculation for all of the
 * species in a phase, are all derived from the virtual base class
 * SpeciesThermoInterpType. Calculators are needed because the actual calculation of the
 * reference state thermodynamics has been shown to be relatively expensive. A great
 * deal of work has gone into devising efficient schemes for calculating the
 * thermodynamic polynomials of a set of species in a phase, in particular gas species
 * in ideal gas phases whose reference state thermodynamics is specified by NASA
 * polynomials.
 *
 * The reference state thermodynamics combined with the mixing rules and an assumption
 * about the pressure dependence yields the thermodynamic functions for the phase.
 * Expressions involving the specification of the fugacities of species would fall into
 * this category of %ThermoPhase objects. Note, however, that at this time, we do not
 * have any nontrivial examples of these types of phases. In general, the independent
 * variables that completely describe the state of the system  for this class are
 * temperature, the phase density, and @f$ N - 1 @f$ species mole or mass fractions.
 * Additionally, if the phase involves charged species, the phase electric potential is
 * an added independent variable. Examples of this first class of %ThermoPhase models,
 * which includes the IdealGasPhase object, the most commonly used object with %Cantera,
 * include:
 *
 * - IdealGasPhase
 * - StoichSubstance
 * - SurfPhase
 * - EdgePhase
 * - LatticePhase
 * - LatticeSolidPhase
 * - PureFluidPhase
 * - IdealSolidSolnPhase
 * - VPStandardStateTP
 *
 * The second class of objects are all derivatives of the VPStandardStateTP class listed
 * above. These classes assume that there exists a standard state for each species in
 * the phase, where the thermodynamic functions are specified as a function of
 * temperature and pressure. Standard state objects for each species are all derived
 * from the PDSS virtual base class. In turn, these standard states may employ reference
 * state calculation to aid in their calculations. However, there are some PDSS objects
 * which do not employ reference state calculations. An example of this is real equation
 * of state for liquid water used within the calculation of brine thermodynamics. In
 * general, the independent variables that completely describe the state of the system
 * for this class are temperature, the phase pressure, and @f$ N - 1 @f$ species mole or
 * mass fractions or molalities. The standard state thermodynamics combined with the
 * mixing rules yields the thermodynamic functions for the phase. Mixing rules are given
 * in terms of specifying the molar-base activity coefficients or activities. Lists of
 * phases which belong to this group are given below
 *
 * - IdealSolnGasVPSS
 * - MolalityVPSSTP
 *
 * Note, the ideal gas and ideal solution approximations are lumped together in the
 * class IdealSolnGasVPSS, because at this level they look alike having the same mixing
 * rules with respect to the specification of the excess thermodynamic properties.
 *
 * The third class of objects are all derivatives of the MolalityVPSSTP object. They
 * assume that the standard states are temperature and pressure dependent but they also
 * assume that the standard states are molality-based. In other words, they assume that
 * the standard state of the solute species are in a pseudo state of 1 molality but at
 * infinite dilution. A solvent must be specified in these calculations, defined as the
 * first species in the phase, and its standard state is the pure solvent state. Phases
 * which belong to this group include:
 *
 * - DebyeHuckel
 * - IdealMolalSoln
 * - HMWSoln
 *
 * The fourth class of %ThermoPhase objects are stoichiometric phases. Stoichiometric
 * phases are phases which consist of one and only one species. The class
 * SingleSpeciesTP is the base class for these substances. Within the class, the general
 * %ThermoPhase interface is dumbed down so that phases consisting of one species may be
 * succinctly described. These phases may have PDSS classes or SpeciesThermoInterpType
 * calculators associated with them. In general, the independent variables that
 * completely describe the state of the system for this class are temperature and either
 * the phase density or the phase pressure. Classes in this group include:
 *
 * - StoichSubstance
 * - WaterSSTP
 *
 * ## Creating ThermoPhase objects
 *
 * Instances of subclasses of ThermoPhase should be created using the factory methods
 * newThermo(const string&, const string&), newThermo(const AnyMap&, const AnyMap&), or
 * newThermoModel(). This allows new classes to be used with the various %Cantera
 * language interfaces.
 *
 * ## Defining new thermodynamic models
 *
 * To implement a new equation of state, derive a class from ThermoPhase or a relevant
 * existing derived class and overload the virtual methods in ThermoPhase. Methods that
 * are not needed can be left unimplemented, which will cause an exception to be thrown
 * if they are called.
 */

//! @name CONSTANTS - Specification of the Molality convention
//! @{

//! Standard state uses the molar convention
const int cAC_CONVENTION_MOLAR = 0;
//! Standard state uses the molality convention
const int cAC_CONVENTION_MOLALITY = 1;

//! @}
//! @name CONSTANTS - Specification of the SS convention
//! @{

//! Standard state uses the molar convention
const int cSS_CONVENTION_TEMPERATURE = 0;
//! Standard state uses the molality convention
const int cSS_CONVENTION_VPSS = 1;
//! Standard state thermodynamics is obtained from slave ThermoPhase objects
const int cSS_CONVENTION_SLAVE = 2;
//! @}

//! Differentiate between mole fractions and mass fractions for input mixture
//! composition
enum class ThermoBasis
{
    mass,
    molar
};

//! Base class for a phase with thermodynamic properties.
/*!
 * Class ThermoPhase is the base class for the family of classes that represent
 * phases of matter of any type. It defines a common public interface, and
 * implements a few methods. Most of the methods, however, are declared virtual
 * and are meant to be overloaded in derived classes.  The standard way used
 * throughout %Cantera to compute properties of phases of matter is through
 * pointers of type `ThermoPhase*` that point to objects of subclasses of
 * ThermoPhase.
 *
 * Class ThermoPhase extends class Phase by adding methods to compute
 * thermodynamic properties in addition to the ones that are used to define the
 * state of a substance (temperature, density/pressure and composition). The
 * distinction is that the methods declared in ThermoPhase require knowing the
 * particular equation of state of the phase of interest, while those of class
 * Phase do not, since they only involve data values stored within the object.
 * These methods are then implemented by the classes derived from ThermoPhase to
 * represent a phase with a specific equation of state.
 *
 * ## Calculating and accessing thermodynamic properties
 *
 * The calculation of thermodynamic functions within %ThermoPhase is broken down roughly
 * into two or more steps. First, the standard state properties of all of the species
 * are calculated at the current temperature and at either the current pressure or at a
 * reference pressure. If the calculation is carried out at a reference pressure instead
 * of at the current pressure the calculation is called a "reference state properties"
 * calculation, just to make the distinction (even though it may be considered to be a
 * fixed-pressure standard-state calculation). The next step is to adjust the reference
 * state calculation to the current pressure. The thermodynamic functions then are
 * considered to be at the standard state of each species. Lastly the mixing
 * contributions are added to arrive at the thermodynamic functions for the solution.
 *
 * The %ThermoPhase class provides interfaces to thermodynamic properties calculated for
 * the reference state of each species, the standard state values for each species, the
 * thermodynamic functions for solution values, both on a per mole of solution basis
 * (such as ThermoPhase::enthalpy_mole()), on a per kg of solution basis, and on a
 * partial molar basis for each species (such as
 * ThermoPhase::getPartialMolarEnthalpies). At each level, functions for the enthalpy,
 * entropy, Gibbs free energy, internal energy, and volume are provided. So, 5 levels
 * (reference state, standard state, partial molar, per mole of solution, and per mass
 * of solution) and 5 functions multiplied together makes 25 possible functions. That's
 * why %ThermoPhase is such a large class.
 *
 * ## Setting the State of the phase
 *
 * Typically, the way the ThermoPhase object works is that there are a set of functions
 * that set the state of the phase via setting the internal independent variables. Then,
 * there are another set of functions that query the thermodynamic functions evaluated
 * at the current %State of the phase. Internally, most of the intermediate work
 * generally occurs at the point where the internal state of the system is set and not
 * at the time when individual thermodynamic functions are queried (though the actual
 * breakdown in work is dependent on the individual derived ThermoPhase object).
 * Therefore, for efficiency, the user should lump together queries of thermodynamic
 * functions after setting the state. Moreover, in setting the state, if the density is
 * the independent variable, the following order should be used:
 *
 * - Set the temperature
 * - Set the mole or mass fractions or set the molalities
 * - set the pressure.
 *
 * For classes which inherit from VPStandardStateTP, the above order may be used, or the
 * following order may be used. It's not important.
 *
 * - Set the temperature
 * - Set the pressure
 * - Set the mole or mass fractions or set the molalities
 *
 * See the @ref sec-thermophase-set-state "list of methods" that can be used to set
 * the complete state of ThermoPhase objects.
 *
 * ## Treatment of the phase potential and the electrochemical potential of a species
 *
 * The electrochemical potential of species k in a phase p, @f$ \zeta_k @f$, is related
 * to the chemical potential as:
 *
 * @f[
 *     \zeta_{k}(T,P) = \mu_{k}(T,P) + z_k \phi_p
 * @f]
 *
 * where @f$ \nu_k @f$ is the charge of species k, and @f$ \phi_p @f$ is the electric
 * potential of phase p.
 *
 * The potential @f$ \phi_p @f$ is tracked and internally stored within the base
 * ThermoPhase object. It constitutes a specification of the internal state of the
 * phase; it's the third state variable, the first two being temperature and density
 * (or, pressure, for incompressible equations of state). It may be set with the
 * function, setElectricPotential(), and may be queried with the function
 * electricPotential().
 *
 * Note, the overall electrochemical potential of a phase may not be changed by the
 * potential because many phases enforce charge neutrality:
 *
 * @f[
 *     0 = \sum_k z_k X_k
 * @f]
 *
 * Whether charge neutrality is necessary for a phase is also specified within the
 * ThermoPhase object, by the function call chargeNeutralityNecessary(). Note, that it
 * is not necessary for the ideal gas phase, currently. However, it is necessary for
 * liquid phases such as DebyeHuckel and HMWSoln for the proper specification of the
 * chemical potentials.
 *
 * This equation, when applied to the @f$ \zeta_k @f$ equation described above, results
 * in a zero net change in the effective Gibbs free energy of the phase. However,
 * specific charged species in the phase may increase or decrease their electrochemical
 * potentials, which will have an effect on interfacial reactions involving charged
 * species, when there is a potential drop between phases. This effect is used within
 * the InterfaceKinetics and EdgeKinetics classes.
 *
 * ## Specification of Activities and Activity Conventions
 *
 * The activity @f$ a_k @f$ and activity coefficient @f$ \gamma_k @f$ of a species in
 * solution is related to the chemical potential by
 *
 * @f[
 *   \mu_k = \mu_k^0(T,P) + \hat R T \ln a_k = \mu_k^0(T,P) + \hat R T \ln x_k \gamma_k
 * @f]
 *
 * The quantity @f$ \mu_k^0(T,P) @f$ is the standard chemical potential at unit
 * activity, which depends on the temperature and pressure, but not on the composition.
 * The activity is dimensionless. Within liquid electrolytes it's common to use a
 * molality convention, where solute species employ the molality-based activity
 * coefficients:
 *
 * @f[
 *   \mu_k =  \mu_k^\triangle(T,P) + R T \ln a_k^{\triangle} =
 *            \mu_k^\triangle(T,P) + R T \ln \frac{\gamma_k^{\triangle} m_k}{m^\triangle}
 * @f]
 *
 * And the solvent employs the convention
 * @f[
 *   \mu_o = \mu^o_o(T,P) + RT \ln a_o
 * @f]
 *
 * where @f$ a_o @f$ is often redefined in terms of the osmotic coefficient @f$ \phi
 * @f$:
 *
 * @f[
 *   \phi = \frac{- \ln a_o}{\tilde{M}_o \sum_{i \ne o} m_i}
 * @f]
 *
 * ThermoPhase classes which employ the molality based convention are all derived from
 * the MolalityVPSSTP class. See the class description for further information on its
 * capabilities.
 *
 * The activity convention used by a ThermoPhase object may be queried via the
 * activityConvention() function. A zero means molar based, while a one
 * means molality based.
 *
 * The function getActivities() returns a vector of activities. Whether these are
 * molar-based or molality-based depends on the value of activityConvention().
 *
 * The function getActivityCoefficients() always returns molar-based activity
 * coefficients regardless of the activity convention used. The function
 * MolalityVPSSTP::getMolalityActivityCoefficients() returns molality
 * based activity coefficients for those ThermoPhase objects derived
 * from the MolalityVPSSTP class. The function MolalityVPSSTP::osmoticCoefficient()
 * returns the osmotic coefficient.

 * ## Activity Concentrations: Relationship of ThermoPhase to Kinetics Expressions
 *
 * %Cantera can handle both thermodynamics and kinetics mechanisms. Reversible kinetics
 * mechanisms within %Cantera must be compatible with thermodynamics in the sense that
 * at equilibrium, or at infinite times, the concentrations of species must conform to
 * thermodynamics. This means that for every valid reversible kinetics reaction in a
 * mechanism, it must be reducible to an expression involving the ratio of the product
 * activity to the reactant activities being equal to the exponential of the
 * dimensionless standard state gibbs free energies of reaction. Irreversible kinetics
 * reactions do not have this requirement; however, their usage can yield unexpected and
 * inconsistent results in many situations.
 *
 * The actual units used in a kinetics expression depend on the context or the relative
 * field of study. For example, in gas phase kinetics, species in kinetics expressions
 * are expressed in terms of concentrations, for example, gmol cm-3. In solid phase
 * studies, however, kinetics is usually expressed in terms of unitless activities,
 * which most often equate to solid phase mole fractions. In order to accommodate
 * variability here, %Cantera has come up with the idea of activity concentrations,
 * @f$ C^a_k @f$. Activity concentrations are the expressions used directly in kinetics
 * expressions. These activity (or generalized) concentrations are used by kinetics
 * manager classes to compute the forward and reverse rates of elementary reactions.
 * Note that they may or may not have units of concentration --- they might be partial
 * pressures, mole fractions, or surface coverages, The activity concentrations for
 * species *k*, @f$ C^a_k @f$, are related to the activity for species *k*, @f$ a_k @f$,
 * via the expression:
 *
 * @f[
 *   a_k = C^a_k / C^0_k
 * @f]
 *
 * @f$ C^0_k @f$ are called standard concentrations. They serve as multiplicative
 * factors between the activities and the generalized concentrations. Standard
 * concentrations may be different for each species. They may depend on both the
 * temperature and the pressure. However, they may not depend on the composition of the
 * phase. For example, for the IdealGasPhase object the standard concentration is
 * defined as
 *
 * @f[
 *   C^0_k = \frac{P}{RT}
 * @f]
 *
 * while in many solid phase kinetics problems,
 *
 * @f[
 *   C^0_k = 1.0
 * @f]
 *
 * is employed making the units for activity concentrations in solids unitless.
 *
 * ThermoPhase member functions dealing with this concept include
 * getActivityConcentrations(), which provides a vector of the current activity
 * concentrations. The function standardConcentration() returns the standard
 * concentration of the kth species. The function logStandardConc(), returns the natural
 * log of the kth standard concentration. The function standardConcentrationUnits()
 * returns the units of the standard concentration.
 *
 * ### Equilibrium constants
 *
 * - @f$ K_a @f$ is the equilibrium constant defined in terms of the standard state
 *   Gibbs free energy values. It is by definition dimensionless.
 *
 * - @f$ K_p @f$ is the equilibrium constant defined in terms of the reference state
 *   Gibbs free energy values. It is by definition dimensionless. The pressure
 *   dependence is handled entirely on the RHS of the equilibrium expression.
 *
 * - @f$ K_c @f$ is the equilibrium constant defined in terms of the activity
 *   concentrations. The dimensions depend on the number of products and reactants.
 *
 * The kinetics manager requires the calculation of @f$ K_c @f$ for the calculation of
 * the reverse rate constant.
 *
 * @ingroup thermoprops
 */
class ThermoPhase : public Phase
{
public:
    //! Constructor. Note that ThermoPhase is meant to be used as a base class,
    //! so this constructor should not be called explicitly.
    ThermoPhase() = default;

    //! @name  Information Methods
    //! @{

    string type() const override {
        return "none";
    }

    //! Boolean indicating whether phase is ideal
    virtual bool isIdeal() const {
        return false;
    }

    //! String indicating the mechanical phase of the matter in this Phase.
    /*!
     * Options for the string are:
     *   * `unspecified`
     *   * `supercritical`
     *   * `gas`
     *   * `liquid`
     *   * `solid`
     *   * `solid-liquid-mix`
     *   * `solid-gas-mix`
     *   * `liquid-gas-mix`
     *   * `solid-liquid-gas-mix`
     *
     * `unspecified` is the default and should be used when the Phase does not
     * distinguish between mechanical phases or does not have enough information to
     * determine which mechanical phase(s) are present.
     *
     * @todo Needs to be implemented for all phase types. Currently only implemented for
     * PureFluidPhase.
     */
    virtual string phaseOfMatter() const {
        return "unspecified";
    }

    /**
     * Returns the reference pressure in Pa. This function is a wrapper
     * that calls the species thermo refPressure function.
     */
    virtual double refPressure() const {
        return m_spthermo.refPressure();
    }

    //! Minimum temperature for which the thermodynamic data for the species
    //! or phase are valid.
    /*!
     * If no argument is supplied, the value returned will be the lowest
     * temperature at which the data for @e all species are valid. Otherwise,
     * the value will be only for species @e k. This function is a wrapper that
     * calls the species thermo minTemp function.
     *
     * @param k index of the species. Default is -1, which will return the max
     *          of the min value over all species.
     */
    virtual double minTemp(size_t k = npos) const {
        return m_spthermo.minTemp(k);
    }

    //! Report the 298 K Heat of Formation of the standard state of one species
    //! (J kmol-1)
    /*!
     *  The 298K Heat of Formation is defined as the enthalpy change to create
     *  the standard state of the species from its constituent elements in their
     *  standard states at 298 K and 1 bar.
     *
     *   @param k    species index
     *   @returns    the current value of the Heat of Formation at 298K
     *       and 1 bar
     */
    double Hf298SS(const size_t k) const {
        return m_spthermo.reportOneHf298(k);
    }

    //! Modify the value of the 298 K Heat of Formation of one species in the
    //! phase (J kmol-1)
    /*!
     *  The 298K heat of formation is defined as the enthalpy change to create
     *  the standard state of the species from its constituent elements in their
     *  standard states at 298 K and 1 bar.
     *
     *   @param  k           Species k
     *   @param  Hf298New    Specify the new value of the Heat of Formation at
     *       298K and 1 bar
     */
    virtual void modifyOneHf298SS(const size_t k, const double Hf298New) {
        m_spthermo.modifyOneHf298(k, Hf298New);
        invalidateCache();
    }

    //! Restore the original heat of formation of one or more species
    /*!
     *  Resets changes made by modifyOneHf298SS(). If the species index is not
     *  specified, the heats of formation for all species are restored.
     */
    virtual void resetHf298(const size_t k=npos);

    //! Maximum temperature for which the thermodynamic data for the species
    //! are valid.
    /*!
     * If no argument is supplied, the value returned will be the highest
     * temperature at which the data for @e all species are valid. Otherwise,
     * the value will be only for species @e k. This function is a wrapper that
     * calls the species thermo maxTemp function.
     *
     * @param k index of the species. Default is -1, which will return the min
     *          of the max value over all species.
     */
    virtual double maxTemp(size_t k = npos) const {
        return m_spthermo.maxTemp(k);
    }

    //! Returns the chargeNeutralityNecessity boolean
    /*!
     * Some phases must have zero net charge in order for their thermodynamics
     * functions to be valid. If this is so, then the value returned from this
     * function is true. If this is not the case, then this is false. Now, ideal
     * gases have this parameter set to false, while solution with molality-
     * based activity coefficients have this parameter set to true.
     */
    bool chargeNeutralityNecessary() const {
        return m_chargeNeutralityNecessary;
    }

    //! @}
    //! @name  Molar Thermodynamic Properties of the Solution
    //! @{

    //! Molar enthalpy. Units: J/kmol.
    /**
     * Returns the amount of enthalpy per mole,
     * @f[
     * \hat{h} = \sum_k X_k \hat{h}_k
     * @f]
     * @see getPartialMolarEnthalpies()
     */
    virtual double enthalpy_mole() const {
        getPartialMolarEnthalpies(m_workS.data());
        return mean_X(m_workS);
    }

    //! Molar internal energy. Units: J/kmol.
    virtual double intEnergy_mole() const {
        return enthalpy_mole() - pressure()* molarVolume();
    }

    //! Molar entropy. Units: J/kmol/K.
    /**
     * Returns the amount of entropy per mole,
     * @f[
     * \hat{s} = \sum_k X_k \hat{s}_k
     * @f]
     * @see getPartialMolarEnthalpies()
     */
    virtual double entropy_mole() const {
        getPartialMolarEntropies(m_workS.data());
        return mean_X(m_workS);
    }

    //! Molar Gibbs function. Units: J/kmol.
    /*!
     * Returns the Gibbs free energy per mole,
     * @f[
     * \hat{g} = \sum_k X_k \mu_k
     * @f]
     * @see getChemPotentials()
     */
    virtual double gibbs_mole() const {
        getChemPotentials(m_workS.data());
        return mean_X(m_workS);
    }

    //! Molar heat capacity at constant pressure. Units: J/kmol/K.
    /*!
     * @f[
     * \hat{c}_p = \sum_k X_k \hat{c}_{p,k}
     * @f]
     * @see getPartialMolarCp()
     */
    virtual double cp_mole() const {
        getPartialMolarCp(m_workS.data());
        return mean_X(m_workS);
    }

    //! Molar heat capacity at constant volume. Units: J/kmol/K.
    virtual double cv_mole() const {
        throw NotImplementedError("ThermoPhase::cv_mole",
                                  "Not implemented for phase type '{}'", type());
    }

    //! @}
    //! @name Mechanical Properties
    //! @{

    //! Returns the isothermal compressibility. Units: 1/Pa.
    /*!
     * The isothermal compressibility is defined as
     * @f[
     * \kappa_T = -\frac{1}{v}\left(\frac{\partial v}{\partial P}\right)_T
     * @f]
     *  or
     * @f[
     * \kappa_T = \frac{1}{\rho}\left(\frac{\partial \rho}{\partial P}\right)_T
     * @f]
     */
    virtual double isothermalCompressibility() const {
        throw NotImplementedError("ThermoPhase::isothermalCompressibility",
                                  "Not implemented for phase type '{}'", type());
    }

    //! Return the volumetric thermal expansion coefficient. Units: 1/K.
    /*!
     * The thermal expansion coefficient is defined as
     * @f[
     * \beta = \frac{1}{v}\left(\frac{\partial v}{\partial T}\right)_P
     * @f]
     */
    virtual double thermalExpansionCoeff() const {
        throw NotImplementedError("ThermoPhase::thermalExpansionCoeff",
                                  "Not implemented for phase type '{}'", type());
    }

    //! Return the speed of sound. Units: m/s.
    /*!
     * The speed of sound is defined as
     * @f[
     * c = \sqrt{\left(\frac{\partial P}{\partial\rho}\right)_s}
     * @f]
     */
    virtual double soundSpeed() const {
        throw NotImplementedError("ThermoPhase::soundSpeed",
                                  "Not implemented for phase type '{}'", type());
    }

    //! @}
    //! @name Electric Potential
    //!
    //! The phase may be at some non-zero electrical potential. These methods
    //! set or get the value of the electric potential.
    //! @{

    //! Set the electric potential of this phase (V).
    /*!
     * This is used by classes InterfaceKinetics and EdgeKinetics to
     * compute the rates of charge-transfer reactions, and in computing
     * the electrochemical potentials of the species.
     *
     * Each phase may have its own electric potential.
     *
     * @param v Input value of the electric potential in Volts
     */
    void setElectricPotential(double v) {
        m_phi = v;
        invalidateCache();
    }

    //! Returns the electric potential of this phase (V).
    /*!
     *  Units are Volts (which are Joules/coulomb)
     */
    double electricPotential() const {
        return m_phi;
    }

    //! @}
    //! @name Activities, Standard States, and Activity Concentrations
    //!
    //! The activity @f$ a_k @f$ of a species in solution is related to the
    //! chemical potential by @f[ \mu_k = \mu_k^0(T,P) + \hat R T \ln a_k. @f]
    //! The quantity @f$ \mu_k^0(T,P) @f$ is the standard chemical potential at
    //! unit activity, which depends on temperature and pressure, but not on
    //! composition. The activity is dimensionless.
    //! @{

    //! This method returns the convention used in specification of the
    //! activities, of which there are currently two, molar- and molality-based
    //! conventions.
    /*!
     * Currently, there are two activity conventions:
     *  - Molar-based activities
     *       %Unit activity of species at either a hypothetical pure
     *       solution of the species or at a hypothetical
     *       pure ideal solution at infinite dilution
     *   cAC_CONVENTION_MOLAR 0
     *      - default
     *
     *  - Molality-based activities
     *       (unit activity of solutes at a hypothetical 1 molal
     *        solution referenced to infinite dilution at all
     *        pressures and temperatures).
     *   cAC_CONVENTION_MOLALITY 1
     */
    virtual int activityConvention() const;

    //! This method returns the convention used in specification of the standard
    //! state, of which there are currently two, temperature based, and variable
    //! pressure based.
    /*!
     * Currently, there are two standard state conventions:
     *  - Temperature-based activities
     *   cSS_CONVENTION_TEMPERATURE 0
     *      - default
     *
     *  -  Variable Pressure and Temperature -based activities
     *   cSS_CONVENTION_VPSS 1
     *
     *  -  Thermodynamics is set via slave ThermoPhase objects with
     *     nothing being carried out at this ThermoPhase object level
     *   cSS_CONVENTION_SLAVE 2
     */
    virtual int standardStateConvention() const;

    //! Returns the units of the "standard concentration" for this phase
    /*!
     * These are the units of the values returned by the functions
     * getActivityConcentrations() and standardConcentration(), which can
     * vary between different ThermoPhase-derived classes, or change within
     * a single class depending on input options. See the documentation for
     * standardConcentration() for the derived class for specific details.
     */
    virtual Units standardConcentrationUnits() const;

    //! This method returns an array of generalized concentrations
    /*!
     * @f$ C^a_k @f$ are defined such that @f$ a_k = C^a_k / C^0_k, @f$ where
     * @f$ C^0_k @f$ is a standard concentration defined below and @f$ a_k @f$
     * are activities used in the thermodynamic functions. These activity (or
     * generalized) concentrations are used by kinetics manager classes to
     * compute the forward and reverse rates of elementary reactions. Note that
     * they may or may not have units of concentration --- they might be partial
     * pressures, mole fractions, or surface coverages, for example.
     *
     * @param c Output array of generalized concentrations. The units depend
     *           upon the implementation of the reaction rate expressions within
     *           the phase.
     */
    virtual void getActivityConcentrations(double* c) const {
        throw NotImplementedError("ThermoPhase::getActivityConcentrations",
                                  "Not implemented for phase type '{}'", type());
    }

    //! Return the standard concentration for the kth species
    /*!
     * The standard concentration @f$ C^0_k @f$ used to normalize the activity
     * (that is, generalized) concentration. In many cases, this quantity will be
     * the same for all species in a phase - for example, for an ideal gas @f$
     * C^0_k = P/\hat R T @f$. For this reason, this method returns a single
     * value, instead of an array.  However, for phases in which the standard
     * concentration is species-specific (such as surface species of different
     * sizes), this method may be called with an optional parameter indicating
     * the species.
     *
     * @param k Optional parameter indicating the species. The default
     *          is to assume this refers to species 0.
     * @return
     *   Returns the standard concentration. The units are by definition
     *   dependent on the ThermoPhase and kinetics manager representation.
     */
    virtual double standardConcentration(size_t k=0) const {
        throw NotImplementedError("ThermoPhase::standardConcentration",
                                  "Not implemented for phase type '{}'", type());
    }

    //! Natural logarithm of the standard concentration of the kth species.
    /*!
     * @param k    index of the species (defaults to zero)
     */
    virtual double logStandardConc(size_t k=0) const;

    //! Get the array of non-dimensional activities at the current solution
    //! temperature, pressure, and solution concentration.
    /*!
     * Note, for molality based formulations, this returns the molality based
     * activities.
     *
     * We resolve this function at this level by calling on the
     * activityConcentration function. However, derived classes may want to
     * override this default implementation.
     *
     * @param a   Output vector of activities. Length: m_kk.
     */
    virtual void getActivities(double* a) const;

    //! Get the array of non-dimensional molar-based activity coefficients at
    //! the current solution temperature, pressure, and solution concentration.
    /*!
     * @param ac Output vector of activity coefficients. Length: m_kk.
     */
    virtual void getActivityCoefficients(double* ac) const {
        if (m_kk == 1) {
            ac[0] = 1.0;
        } else {
            throw NotImplementedError("ThermoPhase::getActivityCoefficients",
                                      "Not implemented for phase type '{}'", type());
        }
    }

    //! Get the array of non-dimensional molar-based ln activity coefficients at
    //! the current solution temperature, pressure, and solution concentration.
    /*!
     * @param lnac Output vector of ln activity coefficients. Length: m_kk.
     */
    virtual void getLnActivityCoefficients(double* lnac) const;

    //! @}
    //! @name  Partial Molar Properties of the Solution
    //! @{

    //! Get the species chemical potentials. Units: J/kmol.
    /*!
     * This function returns a vector of chemical potentials of the species in
     * solution at the current temperature, pressure and mole fraction of the
     * solution.
     *
     * @param mu  Output vector of species chemical
     *            potentials. Length: m_kk. Units: J/kmol
     */
    virtual void getChemPotentials(double* mu) const {
        throw NotImplementedError("ThermoPhase::getChemPotentials",
                                  "Not implemented for phase type '{}'", type());
    }

    //!  Get the species electrochemical potentials.
    /*!
     *  These are partial molar quantities.  This method adds a term @f$ F z_k
     *  \phi_p @f$ to each chemical potential. The electrochemical potential of
     *  species k in a phase p, @f$ \zeta_k @f$, is related to the chemical
     *  potential via the following equation,
     *
     *  @f[
     *            \zeta_{k}(T,P) = \mu_{k}(T,P) + F z_k \phi_p
     *  @f]
     *
     * @param mu  Output vector of species electrochemical
     *            potentials. Length: m_kk. Units: J/kmol
     */
    void getElectrochemPotentials(double* mu) const;

    //! Returns an array of partial molar enthalpies for the species
    //! in the mixture. Units (J/kmol)
    /*!
     * @param hbar    Output vector of species partial molar enthalpies.
     *                Length: m_kk. units are J/kmol.
     */
    virtual void getPartialMolarEnthalpies(double* hbar) const {
        throw NotImplementedError("ThermoPhase::getPartialMolarEnthalpies",
                                  "Not implemented for phase type '{}'", type());
    }

    //! Returns an array of partial molar entropies of the species in the
    //! solution. Units: J/kmol/K.
    /*!
     * @param sbar    Output vector of species partial molar entropies.
     *                Length = m_kk. units are J/kmol/K.
     */
    virtual void getPartialMolarEntropies(double* sbar) const {
        throw NotImplementedError("ThermoPhase::getPartialMolarEntropies",
                                  "Not implemented for phase type '{}'", type());
    }

    //! Return an array of partial molar internal energies for the
    //! species in the mixture.  Units: J/kmol.
    /*!
     * @param ubar    Output vector of species partial molar internal energies.
     *                Length = m_kk. units are J/kmol.
     */
    virtual void getPartialMolarIntEnergies(double* ubar) const {
        throw NotImplementedError("ThermoPhase::getPartialMolarIntEnergies",
                                  "Not implemented for phase type '{}'", type());
    }

    //! Return an array of partial molar heat capacities for the
    //! species in the mixture.  Units: J/kmol/K
    /*!
     * @param cpbar   Output vector of species partial molar heat
     *                capacities at constant pressure.
     *                Length = m_kk. units are J/kmol/K.
     */
    virtual void getPartialMolarCp(double* cpbar) const {
        throw NotImplementedError("ThermoPhase::getPartialMolarCp",
                                  "Not implemented for phase type '{}'", type());
    }

    //! Return an array of partial molar volumes for the
    //! species in the mixture. Units: m^3/kmol.
    /*!
     *  @param vbar   Output vector of species partial molar volumes.
     *                Length = m_kk. units are m^3/kmol.
     */
    virtual void getPartialMolarVolumes(double* vbar) const {
        throw NotImplementedError("ThermoPhase::getPartialMolarVolumes",
                                  "Not implemented for phase type '{}'", type());
    }

    //! @}
    //! @name Properties of the Standard State of the Species in the Solution
    //! @{

    //! Get the array of chemical potentials at unit activity for the species at
    //! their standard states at the current *T* and *P* of the solution.
    /*!
     * These are the standard state chemical potentials @f$ \mu^0_k(T,P)
     * @f$. The values are evaluated at the current temperature and pressure of
     * the solution
     *
     * @param mu      Output vector of chemical potentials.
     *                Length: m_kk.
     */
    virtual void getStandardChemPotentials(double* mu) const {
        throw NotImplementedError("ThermoPhase::getStandardChemPotentials",
                                  "Not implemented for phase type '{}'", type());
    }

    //! Get the nondimensional Enthalpy functions for the species at their
    //! standard states at the current *T* and *P* of the solution.
    /*!
     * @param hrt      Output vector of nondimensional standard state enthalpies.
     *                 Length: m_kk.
     */
    virtual void getEnthalpy_RT(double* hrt) const {
        throw NotImplementedError("ThermoPhase::getEnthalpy_RT",
                                  "Not implemented for phase type '{}'", type());
    }

    //! Get the array of nondimensional Entropy functions for the standard state
    //! species at the current *T* and *P* of the solution.
    /*!
     * @param sr   Output vector of nondimensional standard state entropies.
     *             Length: m_kk.
     */
    virtual void getEntropy_R(double* sr) const {
        throw NotImplementedError("ThermoPhase::getEntropy_R",
                                  "Not implemented for phase type '{}'", type());
    }

    //! Get the nondimensional Gibbs functions for the species in their standard
    //! states at the current *T* and *P* of the solution.
    /*!
     * @param grt  Output vector of nondimensional standard state Gibbs free
     *             energies. Length: m_kk.
     */
    virtual void getGibbs_RT(double* grt) const {
        throw NotImplementedError("ThermoPhase::getGibbs_RT",
                                  "Not implemented for phase type '{}'", type());
    }

    //! Get the Gibbs functions for the standard state of the species at the
    //! current *T* and *P* of the solution
    /*!
     * Units are Joules/kmol
     * @param gpure  Output vector of standard state Gibbs free energies.
     *               Length: m_kk.
     */
    virtual void getPureGibbs(double* gpure) const {
        throw NotImplementedError("ThermoPhase::getPureGibbs",
                                  "Not implemented for phase type '{}'", type());
    }

    //! Returns the vector of nondimensional Internal Energies of the standard
    //! state species at the current *T* and *P* of the solution
    /*!
     * @param urt  output vector of nondimensional standard state internal energies
     *             of the species. Length: m_kk.
     */
    virtual void getIntEnergy_RT(double* urt) const {
        throw NotImplementedError("ThermoPhase::getIntEnergy_RT",
                                  "Not implemented for phase type '{}'", type());
    }

    //! Get the nondimensional Heat Capacities at constant pressure for the
    //! species standard states at the current *T* and *P* of the
    //! solution
    /*!
     * @param cpr   Output vector of nondimensional standard state heat
     *              capacities. Length: m_kk.
     */
    virtual void getCp_R(double* cpr) const {
        throw NotImplementedError("ThermoPhase::getCp_R",
                                  "Not implemented for phase type '{}'", type());
    }

    //!  Get the molar volumes of the species standard states at the current
    //!  *T* and *P* of the solution.
    /*!
     * units = m^3 / kmol
     *
     * @param vol     Output vector containing the standard state volumes.
     *                Length: m_kk.
     */
    virtual void getStandardVolumes(double* vol) const {
        throw NotImplementedError("ThermoPhase::getStandardVolumes",
                                  "Not implemented for phase type '{}'", type());
    }

    //! @}
    //! @name Thermodynamic Values for the Species Reference States
    //! @{

    //! Returns the vector of nondimensional enthalpies of the reference state
    //! at the current temperature of the solution and the reference pressure
    //! for the species.
    /*!
     * @param hrt     Output vector containing the nondimensional reference
     *                state enthalpies. Length: m_kk.
     */
    virtual void getEnthalpy_RT_ref(double* hrt) const {
        throw NotImplementedError("ThermoPhase::getEnthalpy_RT_ref",
                                  "Not implemented for phase type '{}'", type());
    }

    //! Returns the vector of nondimensional Gibbs Free Energies of the
    //! reference state at the current temperature of the solution and the
    //! reference pressure for the species.
    /*!
     * @param grt     Output vector containing the nondimensional reference state
     *                Gibbs Free energies.  Length: m_kk.
     */
    virtual void getGibbs_RT_ref(double* grt) const {
        throw NotImplementedError("ThermoPhase::getGibbs_RT_ref",
                                  "Not implemented for phase type '{}'", type());
    }

    //! Returns the vector of the Gibbs function of the reference state at the
    //! current temperature of the solution and the reference pressure for the
    //! species.
    /*!
     * @param g       Output vector containing the reference state
     *                Gibbs Free energies. Length: m_kk. Units: J/kmol.
     */
    virtual void getGibbs_ref(double* g) const {
        throw NotImplementedError("ThermoPhase::getGibbs_ref",
                                  "Not implemented for phase type '{}'", type());
    }

    //! Returns the vector of nondimensional entropies of the reference state at
    //! the current temperature of the solution and the reference pressure for
    //! each species.
    /*!
     * @param er      Output vector containing the nondimensional reference
     *                state entropies. Length: m_kk.
     */
    virtual void getEntropy_R_ref(double* er) const {
        throw NotImplementedError("ThermoPhase::getEntropy_R_ref",
                                  "Not implemented for phase type '{}'", type());
    }

    //! Returns the vector of nondimensional internal Energies of the reference
    //! state at the current temperature of the solution and the reference
    //! pressure for each species.
    /*!
     * @param urt    Output vector of nondimensional reference state internal
     *               energies of the species. Length: m_kk
     */
    virtual void getIntEnergy_RT_ref(double* urt) const {
        throw NotImplementedError("ThermoPhase::getIntEnergy_RT_ref",
                                  "Not implemented for phase type '{}'", type());
    }

    //! Returns the vector of nondimensional constant pressure heat capacities
    //! of the reference state at the current temperature of the solution and
    //! reference pressure for each species.
    /*!
     * @param cprt   Output vector of nondimensional reference state
     *               heat capacities at constant pressure for the species.
     *               Length: m_kk
     */
    virtual void getCp_R_ref(double* cprt) const {
        throw NotImplementedError("ThermoPhase::getCp_R_ref",
                                  "Not implemented for phase type '{}'", type());
    }

    //! Get the molar volumes of the species reference states at the current
    //! *T* and *P_ref* of the solution.
    /*!
     * units = m^3 / kmol
     *
     * @param vol     Output vector containing the standard state volumes.
     *                Length: m_kk.
     */
    virtual void getStandardVolumes_ref(double* vol) const {
        throw NotImplementedError("ThermoPhase::getStandardVolumes_ref",
                                  "Not implemented for phase type '{}'", type());
    }

    // The methods below are not virtual, and should not be overloaded.

    //! @}
    //! @name Specific Properties
    //! @{

    //! Specific enthalpy. Units: J/kg.
    double enthalpy_mass() const {
        return enthalpy_mole()/meanMolecularWeight();
    }

    //! Specific internal energy. Units: J/kg.
    double intEnergy_mass() const {
        return intEnergy_mole()/meanMolecularWeight();
    }

    //! Specific entropy. Units: J/kg/K.
    double entropy_mass() const {
        return entropy_mole()/meanMolecularWeight();
    }

    //! Specific Gibbs function. Units: J/kg.
    double gibbs_mass() const {
        return gibbs_mole()/meanMolecularWeight();
    }

    //! Specific heat at constant pressure. Units: J/kg/K.
    double cp_mass() const {
        return cp_mole()/meanMolecularWeight();
    }

    //! Specific heat at constant volume. Units: J/kg/K.
    double cv_mass() const {
        return cv_mole()/meanMolecularWeight();
    }
    //! @}

    //! Return the Gas Constant multiplied by the current temperature
    /*!
     *  The units are Joules kmol-1
     */
    double RT() const {
        return temperature() * GasConstant;
    }

    //! @name Setting the State
    //! @anchor sec-thermophase-set-state
    //!
    //! These methods set all or part of the thermodynamic state.
    //! @{

    //! Set the temperature (K), pressure (Pa), and mole fractions.
    /*!
     * Note, the mole fractions are set first before the pressure is set.
     * Setting the pressure may involve the solution of a nonlinear equation.
     *
     * @param t    Temperature (K)
     * @param p    Pressure (Pa)
     * @param x    Vector of mole fractions.
     *             Length is equal to m_kk.
     */
    virtual void setState_TPX(double t, double p, const double* x);

    //! Set the temperature (K), pressure (Pa), and mole fractions.
    /*!
     * Note, the mole fractions are set first before the pressure is set.
     * Setting the pressure may involve the solution of a nonlinear equation.
     *
     * @param t    Temperature (K)
     * @param p    Pressure (Pa)
     * @param x    Composition map of mole fractions. Species not in
     *             the composition map are assumed to have zero mole fraction
     */
    virtual void setState_TPX(double t, double p, const Composition& x);

    //! Set the temperature (K), pressure (Pa), and mole fractions.
    /*!
     * Note, the mole fractions are set first before the pressure is set.
     * Setting the pressure may involve the solution of a nonlinear equation.
     *
     * @param t    Temperature (K)
     * @param p    Pressure (Pa)
     * @param x    String containing a composition map of the mole fractions.
     *             Species not in the composition map are assumed to have zero
     *             mole fraction
     */
    virtual void setState_TPX(double t, double p, const string& x);

    //! Set the internally stored temperature (K), pressure (Pa), and mass
    //! fractions of the phase.
    /*!
     * Note, the mass fractions are set first before the pressure is set.
     * Setting the pressure may involve the solution of a nonlinear equation.
     *
     * @param t    Temperature (K)
     * @param p    Pressure (Pa)
     * @param y    Vector of mass fractions.
     *             Length is equal to m_kk.
     */
    virtual void setState_TPY(double t, double p, const double* y);

    //! Set the internally stored temperature (K), pressure (Pa), and mass
    //! fractions of the phase
    /*!
     * Note, the mass fractions are set first before the pressure is set.
     * Setting the pressure may involve the solution of a nonlinear equation.
     *
     * @param t    Temperature (K)
     * @param p    Pressure (Pa)
     * @param y    Composition map of mass fractions. Species not in
     *             the composition map are assumed to have zero mass fraction
     */
    virtual void setState_TPY(double t, double p, const Composition& y);

    //! Set the internally stored temperature (K), pressure (Pa), and mass
    //! fractions of the phase
    /*!
     * Note, the mass fractions are set first before the pressure is set.
     * Setting the pressure may involve the solution of a nonlinear equation.
     *
     * @param t    Temperature (K)
     * @param p    Pressure (Pa)
     * @param y    String containing a composition map of the mass fractions.
     *             Species not in the composition map are assumed to have zero
     *             mass fraction
     */
    virtual void setState_TPY(double t, double p, const string& y);

    //! Set the temperature (K) and pressure (Pa)
    /*!
     * Setting the pressure may involve the solution of a nonlinear equation.
     *
     * @param t    Temperature (K)
     * @param p    Pressure (Pa)
     */
    virtual void setState_TP(double t, double p);

    //! Set the internally stored specific enthalpy (J/kg) and pressure (Pa) of
    //! the phase.
    /*!
     * @param h     Specific enthalpy (J/kg)
     * @param p     Pressure (Pa)
     * @param tol   Optional parameter setting the tolerance of the calculation.
     *              Important for some applications where numerical Jacobians
     *              are being calculated.
     */
    virtual void setState_HP(double h, double p, double tol=1e-9);

    //! Set the specific internal energy (J/kg) and specific volume (m^3/kg).
    /*!
     * This function fixes the internal state of the phase so that the specific
     * internal energy and specific volume have the value of the input
     * parameters.
     *
     * @param u    specific internal energy (J/kg)
     * @param v    specific volume (m^3/kg).
     * @param tol  Optional parameter setting the tolerance of the calculation.
     *             Important for some applications where numerical Jacobians
     *             are being calculated.
     */
    virtual void setState_UV(double u, double v, double tol=1e-9);

    //! Set the specific entropy (J/kg/K) and pressure (Pa).
    /*!
     * This function fixes the internal state of the phase so that the specific
     * entropy and the pressure have the value of the input parameters.
     *
     * @param s    specific entropy (J/kg/K)
     * @param p    specific pressure (Pa).
     * @param tol   Optional parameter setting the tolerance of the calculation.
     *              Important for some applications where numerical Jacobians
     *              are being calculated.
     */
    virtual void setState_SP(double s, double p, double tol=1e-9);

    //! Set the specific entropy (J/kg/K) and specific volume (m^3/kg).
    /*!
     * This function fixes the internal state of the phase so that the specific
     * entropy and specific volume have the value of the input parameters.
     *
     * @param s    specific entropy (J/kg/K)
     * @param v    specific volume (m^3/kg).
     * @param tol   Optional parameter setting the tolerance of the calculation.
     *              Important for some applications where numerical Jacobians
     *              are being calculated.
     */
    virtual void setState_SV(double s, double v, double tol=1e-9);

    //! Set the specific entropy (J/kg/K) and temperature (K).
    /*!
     * This function fixes the internal state of the phase so that the specific
     * entropy and temperature have the value of the input parameters.
     * This base class function will throw an exception if not overridden.
     *
     * @param s    specific entropy (J/kg/K)
     * @param t    temperature (K)
     * @param tol   Optional parameter setting the tolerance of the calculation.
     *              Important for some applications where numerical Jacobians
     *              are being calculated.
     */
    virtual void setState_ST(double s, double t, double tol=1e-9) {
        throw NotImplementedError("ThermoPhase::setState_ST",
                                  "Not implemented for phase type '{}'", type());
    }

    //! Set the temperature (K) and specific volume (m^3/kg).
    /*!
     * This function fixes the internal state of the phase so that the
     * temperature and specific volume have the value of the input parameters.
     * This base class function will throw an exception if not overridden.
     *
     * @param t    temperature (K)
     * @param v    specific volume (m^3/kg)
     * @param tol   Optional parameter setting the tolerance of the calculation.
     *              Important for some applications where numerical Jacobians
     *              are being calculated.
     */
    virtual void setState_TV(double t, double v, double tol=1e-9) {
        throw NotImplementedError("ThermoPhase::setState_TV",
                                  "Not implemented for phase type '{}'", type());
    }

    //! Set the pressure (Pa) and specific volume (m^3/kg).
    /*!
     * This function fixes the internal state of the phase so that the
     * pressure and specific volume have the value of the input parameters.
     * This base class function will throw an exception if not overridden.
     *
     * @param p    pressure (Pa)
     * @param v    specific volume (m^3/kg)
     * @param tol   Optional parameter setting the tolerance of the calculation.
     *              Important for some applications where numerical Jacobians
     *              are being calculated.
     */
    virtual void setState_PV(double p, double v, double tol=1e-9) {
        throw NotImplementedError("ThermoPhase::setState_PV",
                                  "Not implemented for phase type '{}'", type());
    }

    //! Set the specific internal energy (J/kg) and pressure (Pa).
    /*!
     * This function fixes the internal state of the phase so that the specific
     * internal energy and pressure have the value of the input parameters.
     * This base class function will throw an exception if not overridden.
     *
     * @param u    specific internal energy (J/kg)
     * @param p    pressure (Pa)
     * @param tol   Optional parameter setting the tolerance of the calculation.
     *              Important for some applications where numerical Jacobians
     *              are being calculated.
     */
    virtual void setState_UP(double u, double p, double tol=1e-9) {
        throw NotImplementedError("ThermoPhase::setState_UP",
                                  "Not implemented for phase type '{}'", type());
    }

    //! Set the specific volume (m^3/kg) and the specific enthalpy (J/kg)
    /*!
     * This function fixes the internal state of the phase so that the specific
     * volume and the specific enthalpy have the value of the input parameters.
     * This base class function will throw an exception if not overridden.
     *
     * @param v    specific volume (m^3/kg)
     * @param h    specific enthalpy (J/kg)
     * @param tol   Optional parameter setting the tolerance of the calculation.
     *              Important for some applications where numerical Jacobians
     *              are being calculated.
     */
    virtual void setState_VH(double v, double h, double tol=1e-9) {
        throw NotImplementedError("ThermoPhase::setState_VH",
                                  "Not implemented for phase type '{}'", type());
    }

    //! Set the temperature (K) and the specific enthalpy (J/kg)
    /*!
     * This function fixes the internal state of the phase so that the
     * temperature and specific enthalpy have the value of the input parameters.
     * This base class function will throw an exception if not overridden.
     *
     * @param t    temperature (K)
     * @param h    specific enthalpy (J/kg)
     * @param tol   Optional parameter setting the tolerance of the calculation.
     *              Important for some applications where numerical Jacobians
     *              are being calculated.
     */
    virtual void setState_TH(double t, double h, double tol=1e-9) {
        throw NotImplementedError("ThermoPhase::setState_TH",
                                  "Not implemented for phase type '{}'", type());
    }

    //! Set the specific entropy (J/kg/K) and the specific enthalpy (J/kg)
    /*!
     * This function fixes the internal state of the phase so that the
     * temperature and pressure have the value of the input parameters.
     * This base class function will throw an exception if not overridden.
     *
     * @param s    specific entropy (J/kg/K)
     * @param h    specific enthalpy (J/kg)
     * @param tol   Optional parameter setting the tolerance of the calculation.
     *              Important for some applications where numerical Jacobians
     *              are being calculated.
     */
    virtual void setState_SH(double s, double h, double tol=1e-9) {
        throw NotImplementedError("ThermoPhase::setState_SH",
                                  "Not implemented for phase type '{}'", type());
    }

    //! Set the density (kg/m**3) and pressure (Pa) at constant composition
    /*!
     * This method must be reimplemented in derived classes, where it may
     * involve the solution of a nonlinear equation. Within %Cantera, the
     * independent variable is the density. Therefore, this function solves for
     * the temperature that will yield the desired input pressure and density.
     * The composition is held constant during this process.
     *
     * This base class function will print an error, if not overridden.
     *
     * @param rho Density (kg/m^3)
     * @param p   Pressure (Pa)
     * @since New in %Cantera 3.0.
     */
<<<<<<< HEAD
    virtual void setState_DP(double rho, double p, double Tguess=300) {
        throw NotImplementedError("ThermoPhase::setState_DP");
=======
    virtual void setState_DP(double rho, double p) {
        throw NotImplementedError("ThermoPhase::setState_DP",
                                  "Not implemented for phase type '{}'", type());
>>>>>>> e6f3e9d4
    }

    //! Set the state using an AnyMap containing any combination of properties
    //! supported by the thermodynamic model
    /*!
     * Accepted keys are:
     * * `X` (mole fractions)
     * * `Y` (mass fractions)
     * * `T` or `temperature`
     * * `P` or `pressure` [Pa]
     * * `H` or `enthalpy` [J/kg]
     * * `U` or `internal-energy` [J/kg]
     * * `S` or `entropy` [J/kg/K]
     * * `V` or `specific-volume` [m^3/kg]
     * * `D` or `density` [kg/m^3]
     *
     * Composition can be specified as either an AnyMap of species names to
     * values or as a composition string. All other values can be given as
     * floating point values in Cantera's default units, or as strings with the
     * units specified, which will be converted using the Units class.
     *
     * If no thermodynamic property pair is given, or only one of temperature or
     * pressure is given, then 298.15 K and 101325 Pa will be used as necessary
     * to fully set the state.
     */
    virtual void setState(const AnyMap& state);

    //! @}
    //! @name Set Mixture Composition by Mixture Fraction
    //! @{

    //! Set the mixture composition according to the
    //! mixture fraction = kg fuel / (kg oxidizer + kg fuel)
    /*!
     * Fuel and oxidizer compositions are given either as
     * mole fractions or mass fractions (specified by `basis`)
     * and do not need to be normalized. Pressure and temperature are
     * kept constant. Elements C, S, H and O are considered for the oxidation.
     *
     * @param mixFrac    mixture fraction (between 0 and 1)
     * @param fuelComp   composition of the fuel
     * @param oxComp     composition of the oxidizer
     * @param basis      either ThermoPhase::molar or ThermoPhase::mass.
     *                   Fuel and oxidizer composition are interpreted
     *                   as mole or mass fractions (default: molar)
     */
    void setMixtureFraction(double mixFrac, const double* fuelComp,
                            const double* oxComp, ThermoBasis basis=ThermoBasis::molar);
    //! @copydoc ThermoPhase::setMixtureFraction
    void setMixtureFraction(double mixFrac, const string& fuelComp,
            const string& oxComp, ThermoBasis basis=ThermoBasis::molar);
    //! @copydoc ThermoPhase::setMixtureFraction
    void setMixtureFraction(double mixFrac, const Composition& fuelComp,
            const Composition& oxComp, ThermoBasis basis=ThermoBasis::molar);
    //! @}
    //! @name Compute Mixture Fraction
    //! @{

    //! Compute the mixture fraction = kg fuel / (kg oxidizer + kg fuel) for
    //! the current mixture given fuel and oxidizer compositions.
    /*!
     * Fuel and oxidizer compositions are given either as
     * mole fractions or mass fractions (specified by `basis`)
     * and do not need to be normalized.
     * The mixture fraction @f$ Z @f$ can be computed from a single element
     * @f[ Z_m = \frac{Z_{\mathrm{mass},m}-Z_{\mathrm{mass},m,\mathrm{ox}}}
     * {Z_{\mathrm{mass},\mathrm{fuel}}-Z_{\mathrm{mass},m,\mathrm{ox}}} @f] where
     * @f$ Z_{\mathrm{mass},m} @f$ is the elemental mass fraction of element m
     * in the mixture, and @f$ Z_{\mathrm{mass},m,\mathrm{ox}} @f$ and
     * @f$ Z_{\mathrm{mass},m,\mathrm{fuel}} @f$ are the elemental mass fractions
     * of the oxidizer and fuel, or from the Bilger mixture fraction,
     * which considers the elements C, S, H and O @cite bilger1979
     * @f[ Z_{\mathrm{Bilger}} = \frac{\beta-\beta_{\mathrm{ox}}}
     * {\beta_{\mathrm{fuel}}-\beta_{\mathrm{ox}}} @f]
     * with @f$ \beta = 2\frac{Z_C}{M_C}+2\frac{Z_S}{M_S}+\frac{1}{2}\frac{Z_H}{M_H}
     * -\frac{Z_O}{M_O} @f$
     * and @f$ M_m @f$ the atomic weight of element @f$ m @f$.
     *
     * @param fuelComp   composition of the fuel
     * @param oxComp     composition of the oxidizer
     * @param basis      either ThermoBasis::molar or ThermoBasis::mass.
     *                   Fuel and oxidizer composition are interpreted
     *                   as mole or mass fractions (default: molar)
     * @param element    either "Bilger" to compute the mixture fraction
     *                   in terms of the Bilger mixture fraction, or
     *                   an element name, to compute the mixture fraction
     *                   based on a single element (default: "Bilger")
     * @returns          mixture fraction (kg fuel / kg mixture)
     */
    double mixtureFraction(const double* fuelComp, const double* oxComp,
                           ThermoBasis basis=ThermoBasis::molar,
                           const string& element="Bilger") const;
    //! @copydoc ThermoPhase::mixtureFraction
    double mixtureFraction(const string& fuelComp, const string& oxComp,
                           ThermoBasis basis=ThermoBasis::molar,
                           const string& element="Bilger") const;
    //! @copydoc ThermoPhase::mixtureFraction
    double mixtureFraction(const Composition& fuelComp, const Composition& oxComp,
                           ThermoBasis basis=ThermoBasis::molar,
                           const string& element="Bilger") const;
    //! @}
    //! @name Set Mixture Composition by Equivalence Ratio
    //! @{

    //! Set the mixture composition according to the equivalence ratio.
    /*!
     * Fuel and oxidizer compositions are given either as
     * mole fractions or mass fractions (specified by `basis`)
     * and do not need to be normalized. Pressure and temperature are
     * kept constant. Elements C, S, H and O are considered for the oxidation.
     *
     * @param phi        equivalence ratio
     * @param fuelComp   composition of the fuel
     * @param oxComp     composition of the oxidizer
     * @param basis      either ThermoBasis::mole or ThermoBasis::mass.
     *                   Fuel and oxidizer composition are interpreted
     *                   as mole or mass fractions (default: molar)
     */
    void setEquivalenceRatio(double phi, const double* fuelComp, const double* oxComp,
                             ThermoBasis basis=ThermoBasis::molar);
    //! @copydoc ThermoPhase::setEquivalenceRatio
    void setEquivalenceRatio(double phi, const string& fuelComp,
            const string& oxComp, ThermoBasis basis=ThermoBasis::molar);
    //! @copydoc ThermoPhase::setEquivalenceRatio
    void setEquivalenceRatio(double phi, const Composition& fuelComp,
            const Composition& oxComp, ThermoBasis basis=ThermoBasis::molar);
    //! @}

    //! @name Compute Equivalence Ratio
    //! @{

    //! Compute the equivalence ratio for the current mixture
    //! given the compositions of fuel and oxidizer
    /*!
     * The equivalence ratio @f$ \phi @f$ is computed from
     * @f[ \phi = \frac{Z}{1-Z}\frac{1-Z_{\mathrm{st}}}{Z_{\mathrm{st}}} @f]
     * where @f$ Z @f$ is the Bilger mixture fraction @cite bilger1979 of the mixture
     * given the specified fuel and oxidizer compositions
     * @f$ Z_{\mathrm{st}} @f$ is the mixture fraction at stoichiometric
     * conditions. Fuel and oxidizer compositions are given either as
     * mole fractions or mass fractions (specified by `basis`)
     * and do not need to be normalized.
     * Elements C, S, H and O are considered for the oxidation.
     * If fuel and oxidizer composition are unknown or not specified,
     * use the version that takes no arguments.
     *
     * @param fuelComp   composition of the fuel
     * @param oxComp     composition of the oxidizer
     * @param basis      either ThermoPhase::mole or ThermoPhase::mass.
     *                   Fuel and oxidizer composition are interpreted
     *                   as mole or mass fractions (default: molar)
     * @returns          equivalence ratio
     * @see mixtureFraction for the definition of the Bilger mixture fraction
     * @see equivalenceRatio() for the computation of @f$ \phi @f$ without arguments
     */
    double equivalenceRatio(const double* fuelComp, const double* oxComp,
                            ThermoBasis basis=ThermoBasis::molar) const;
    //! @copydoc ThermoPhase::equivalenceRatio
    double equivalenceRatio(const string& fuelComp, const string& oxComp,
                            ThermoBasis basis=ThermoBasis::molar) const;
    //! @copydoc ThermoPhase::equivalenceRatio
    double equivalenceRatio(const Composition& fuelComp,
            const Composition& oxComp, ThermoBasis basis=ThermoBasis::molar) const;
    //! @}

    //! Compute the equivalence ratio for the current mixture
    //! from available oxygen and required oxygen
    /*!
     * Computes the equivalence ratio @f$ \phi @f$ from
     * @f[ \phi =
     * \frac{Z_{\mathrm{mole},C} + Z_{\mathrm{mole},S} + \frac{1}{4}Z_{\mathrm{mole},H}}
     * {\frac{1}{2}Z_{\mathrm{mole},O}} @f]
     * where @f$ Z_{\mathrm{mole},m} @f$ is the elemental mole fraction
     * of element @f$ m @f$. In this special case, the equivalence ratio
     * is independent of a fuel or oxidizer composition because it only
     * considers the locally available oxygen compared to the required oxygen
     * for complete oxidation. It is the same as assuming that the oxidizer
     * only contains O (and inert elements) and the fuel contains only
     * H, C and S (and inert elements). If either of these conditions is
     * not met, use the version of this functions which takes the fuel and
     * oxidizer compositions as input
     *
     * @returns                equivalence ratio
     * @see equivalenceRatio   compute the equivalence ratio from specific
     *                         fuel and oxidizer compositions
     */
    double equivalenceRatio() const;

    //! @name Compute Stoichiometric Air to Fuel Ratio
    //! @{

    //! Compute the stoichiometric air to fuel ratio (kg oxidizer / kg fuel)
    //! given fuel and oxidizer compositions.
    /*!
     * Fuel and oxidizer compositions are given either as
     * mole fractions or mass fractions (specified by `basis`)
     * and do not need to be normalized.
     * Elements C, S, H and O are considered for the oxidation.
     * Note that the stoichiometric air to fuel ratio @f$ \mathit{AFR}_{\mathrm{st}} @f$
     * does not depend on the current mixture composition. The current air to fuel ratio
     * can be computed from @f$ \mathit{AFR} = \mathit{AFR}_{\mathrm{st}}/\phi @f$
     * where @f$ \phi @f$ is the equivalence ratio of the current mixture
     *
     * @param fuelComp   composition of the fuel
     * @param oxComp     composition of the oxidizer
     * @param basis      either ThermoPhase::mole or ThermoPhase::mass.
     *                   Fuel and oxidizer composition are interpreted
     *                   as mole or mass fractions (default: molar)
     * @returns          Stoichiometric Air to Fuel Ratio (kg oxidizer / kg fuel)
     */
    double stoichAirFuelRatio(const double* fuelComp, const double* oxComp,
                              ThermoBasis basis=ThermoBasis::molar) const;
    //! @copydoc ThermoPhase::stoichAirFuelRatio
    double stoichAirFuelRatio(const string& fuelComp, const string& oxComp,
                              ThermoBasis basis=ThermoBasis::molar) const;
    //! @copydoc ThermoPhase::stoichAirFuelRatio
    double stoichAirFuelRatio(const Composition& fuelComp,
            const Composition& oxComp, ThermoBasis basis=ThermoBasis::molar) const;
    //! @}

    //! Return intermediate or model-specific parameters used by particular
    //! derived classes. Specific parameters are described in overidden
    //! methods of classes that derive from the base class.
    virtual AnyMap getAuxiliaryData()
    {
        return AnyMap();
    }

private:

    //! Carry out work in HP and UV calculations.
    /*!
     * @param h     Specific enthalpy or internal energy (J/kg)
     * @param p     Pressure (Pa) or specific volume (m^3/kg)
     * @param tol   Optional parameter setting the tolerance of the calculation.
     *              Important for some applications where numerical Jacobians
     *              are being calculated.
     * @param doUV  True if solving for UV, false for HP.
     */
    void setState_HPorUV(double h, double p, double tol=1e-9, bool doUV = false);

    //! Carry out work in SP and SV calculations.
    /*!
     * @param s     Specific entropy (J/kg)
     * @param p     Pressure (Pa) or specific volume (m^3/kg)
     * @param tol   Optional parameter setting the tolerance of the calculation.
     *              Important for some applications where numerical Jacobians
     *              are being calculated.
     * @param doSV  True if solving for SV, false for SP.
     */
    void setState_SPorSV(double s, double p, double tol=1e-9, bool doSV = false);

    //! Helper function used by setState_HPorUV and setState_SPorSV.
    //! Sets the temperature and (if set_p is true) the pressure.
    void setState_conditional_TP(double t, double p, bool set_p);

    //! Helper function for computing the amount of oxygen required for complete
    //! oxidation.
    /*!
     * @param y       array of (possibly non-normalized) mass fractions (length m_kk)
     * @returns       amount of required oxygen in kmol O / kg mixture
     */
    double o2Required(const double* y) const;

    //! Helper function for computing the amount of oxygen
    //! available in the current mixture.
    /*!
     * @param y       array of (possibly non-normalized) mass fractions (length m_kk)
     * @returns       amount of O in kmol O / kg mixture
     */
    double o2Present(const double* y) const;

public:
    //! @name Chemical Equilibrium
    //!
    //! Chemical equilibrium.
    //! @{

    //! Equilibrate a ThermoPhase object
    /*!
     *  Set this phase to chemical equilibrium by calling one of several
     *  equilibrium solvers. The XY parameter indicates what two thermodynamic
     *  quantities are to be held constant during the equilibration process.
     *
     *  @param XY      String representation of what two properties are being
     *                 held constant
     *  @param solver  Name of the solver to be used to equilibrate the phase.
     *      If solver = 'element_potential', the ChemEquil element potential
     *      solver will be used. If solver = 'vcs', the VCS solver will be used.
     *      If solver = 'gibbs', the MultiPhaseEquil solver will be used. If
     *      solver = 'auto', the solvers will be tried in order if the initial
     *      solver(s) fail.
     *  @param rtol      Relative tolerance
     *  @param max_steps Maximum number of steps to take to find the solution
     *  @param max_iter  For the 'gibbs' and 'vcs' solvers, this is the maximum
     *      number of outer temperature or pressure iterations to take when T
     *      and/or P is not held fixed.
     *  @param estimate_equil For MultiPhaseEquil solver, an integer indicating
     *      whether the solver should estimate its own initial condition. If 0,
     *      the initial mole fraction vector in the ThermoPhase object is used
     *      as the initial condition. If 1, the initial mole fraction vector is
     *      used if the element abundances are satisfied. If -1, the initial
     *      mole fraction vector is thrown out, and an estimate is formulated.
     *  @param log_level  loglevel Controls amount of diagnostic output.
     *      log_level=0 suppresses diagnostics, and increasingly-verbose
     *      messages are written as loglevel increases.
     *
     * @ingroup equilGroup
     */
    void equilibrate(const string& XY, const string& solver="auto",
                     double rtol=1e-9, int max_steps=50000, int max_iter=100,
                     int estimate_equil=0, int log_level=0);

    //!This method is used by the ChemEquil equilibrium solver.
    /*!
     * It sets the state such that the chemical potentials satisfy
     * @f[ \frac{\mu_k}{\hat R T} = \sum_m A_{k,m}
     * \left(\frac{\lambda_m} {\hat R T}\right) @f] where
     * @f$ \lambda_m @f$ is the element potential of element m. The
     * temperature is unchanged.  Any phase (ideal or not) that
     * implements this method can be equilibrated by ChemEquil.
     *
     * @param mu_RT Input vector of dimensionless chemical potentials
     *                  The length is equal to nSpecies().
     */
    virtual void setToEquilState(const double* mu_RT) {
        throw NotImplementedError("ThermoPhase::setToEquilState");
    }

    //! Indicates whether this phase type can be used with class MultiPhase for
    //! equilibrium calculations. Returns `false` for special phase types which
    //! already represent multi-phase mixtures, namely PureFluidPhase.
    virtual bool compatibleWithMultiPhase() const {
        return true;
    }

    //! @}
    //! @name Critical State Properties
    //!
    //! These methods are only implemented by subclasses that implement
    //! liquid-vapor equations of state.
    //! @{

    //! Critical temperature (K).
    virtual double critTemperature() const {
        throw NotImplementedError("ThermoPhase::critTemperature");
    }

    //! Critical pressure (Pa).
    virtual double critPressure() const {
        throw NotImplementedError("ThermoPhase::critPressure");
    }

    //! Critical volume (m3/kmol).
    virtual double critVolume() const {
        throw NotImplementedError("ThermoPhase::critVolume");
    }

    //! Critical compressibility (unitless).
    virtual double critCompressibility() const {
        throw NotImplementedError("ThermoPhase::critCompressibility");
    }

    //! Critical density (kg/m3).
    virtual double critDensity() const {
        throw NotImplementedError("ThermoPhase::critDensity");
    }

    //! @}
    //! @name Saturation Properties
    //!
    //! These methods are only implemented by subclasses that implement full
    //! liquid-vapor equations of state.
    //! @{

    //! Return the saturation temperature given the pressure
    /*!
     * @param p Pressure (Pa)
     */
    virtual double satTemperature(double p) const {
        throw NotImplementedError("ThermoPhase::satTemperature");
    }

    //! Return the saturation pressure given the temperature
    /*!
     * @param t Temperature (Kelvin)
     */
    virtual double satPressure(double t) {
        throw NotImplementedError("ThermoPhase::satPressure");
    }

    //! Return the fraction of vapor at the current conditions
    virtual double vaporFraction() const {
        throw NotImplementedError("ThermoPhase::vaporFraction");
    }

    //! Set the state to a saturated system at a particular temperature
    /*!
     * @param t  Temperature (kelvin)
     * @param x  Fraction of vapor
     */
    virtual void setState_Tsat(double t, double x) {
        throw NotImplementedError("ThermoPhase::setState_Tsat");
    }

    //! Set the state to a saturated system at a particular pressure
    /*!
     * @param p  Pressure (Pa)
     * @param x  Fraction of vapor
     */
    virtual void setState_Psat(double p, double x) {
        throw NotImplementedError("ThermoPhase::setState_Psat");
    }

    //! Set the temperature, pressure, and vapor fraction (quality).
    /*!
     * An exception is thrown if the thermodynamic state is not consistent.
     *
     * For temperatures below the critical temperature, if the vapor fraction is
     * not 0 or 1, the pressure and temperature must fall on the saturation
     * line.
     *
     * Above the critical temperature, the vapor fraction must be 1 if the
     * pressure is less than the critical pressure. Above the critical pressure,
     * the vapor fraction is not defined, and its value is ignored.
     *
     * @param T    Temperature (K)
     * @param P    Pressure (Pa)
     * @param Q    vapor fraction
     */
    void setState_TPQ(double T, double P, double Q);

    //! @}
    //! @name Initialization Methods - For Internal Use (ThermoPhase)
    //!
    //! The following methods are used in the process of constructing
    //! the phase and setting its parameters from a specification in an
    //! input file. They are not normally used in application programs.
    //! To see how they are used, see importPhase().
    //! @{

    bool addSpecies(shared_ptr<Species> spec) override;

    void modifySpecies(size_t k, shared_ptr<Species> spec) override;

    //! Return a changeable reference to the calculation manager for species
    //! reference-state thermodynamic properties
    /*!
     * @param k   Species id. The default is -1, meaning return the default
     */
    virtual MultiSpeciesThermo& speciesThermo(int k = -1);

    virtual const MultiSpeciesThermo& speciesThermo(int k = -1) const;

    /**
     * Initialize a ThermoPhase object using an input file.
     *
     * Used to implement constructors for derived classes which take a
     * file name and phase name as arguments.
     *
     * @param inputFile Input file containing the description of the phase. If blank,
     *     no setup will be performed.
     * @param id  Optional parameter identifying the name of the phase. If
     *            blank, the first phase definition encountered will be used.
     */
    void initThermoFile(const string& inputFile, const string& id);

    //! Initialize the ThermoPhase object after all species have been set up
    /*!
     * This method is provided to allow subclasses to perform any initialization
     * required after all species have been added. For example, it might be used
     * to resize internal work arrays that must have an entry for each species.
     * The base class implementation does nothing, and subclasses that do not
     * require initialization do not need to overload this method. Derived
     * classes which do override this function should call their parent class's
     * implementation of this function as their last action.
     *
     * When importing from an AnyMap phase description (or from a YAML file),
     * setupPhase() adds all the species, stores the input data in #m_input, and then
     * calls this method to set model parameters from the data stored in #m_input.
     */
    virtual void initThermo();

    //! Set equation of state parameters from an AnyMap phase description.
    //! Phases that need additional parameters from the root node should
    //! override this method.
    virtual void setParameters(const AnyMap& phaseNode,
                               const AnyMap& rootNode=AnyMap());

    //! Returns the parameters of a ThermoPhase object such that an identical
    //! one could be reconstructed using the newThermo(AnyMap&) function.
    //! @param withInput  If true, include additional input data fields associated
    //!   with the phase description, such as user-defined fields from a YAML input
    //!   file, as returned by the input() method.
    AnyMap parameters(bool withInput=true) const;

    //! Get phase-specific parameters of a Species object such that an
    //! identical one could be reconstructed and added to this phase.
    /*!
     * @param name         Name of the species
     * @param speciesNode  Mapping to be populated with parameters
     */
    virtual void getSpeciesParameters(const string& name, AnyMap& speciesNode) const {}

    //! Access input data associated with the phase description
    const AnyMap& input() const;
    AnyMap& input();

    void invalidateCache() override;

    //! @}
    //! @name  Derivatives of Thermodynamic Variables needed for Applications
    //!
    //! Derivatives of the activity coefficients are needed to evaluate terms arising
    //! in multicomponent transport models for non-ideal systems. While %Cantera does
    //! not currently implement such models, these derivatives are provided by a few
    //! phase models.
    //! @{

    //! Get the change in activity coefficients wrt changes in state (temp, mole
    //! fraction, etc) along a line in parameter space or along a line in
    //! physical space
    /*!
     * @param dTds           Input of temperature change along the path
     * @param dXds           Input vector of changes in mole fraction along the
     *                       path. length = m_kk Along the path length it must
     *                       be the case that the mole fractions sum to one.
     * @param dlnActCoeffds  Output vector of the directional derivatives of the
     *                       log Activity Coefficients along the path. length =
     *                       m_kk units are 1/units(s). if s is a physical
     *                       coordinate then the units are 1/m.
     */
    virtual void getdlnActCoeffds(const double dTds, const double* const dXds,
                                  double* dlnActCoeffds) const {
        throw NotImplementedError("ThermoPhase::getdlnActCoeffds");
    }

    //! Get the array of ln mole fraction derivatives of the log activity
    //! coefficients - diagonal component only
    /*!
     * For ideal mixtures (unity activity coefficients), this can return zero.
     * Implementations should take the derivative of the logarithm of the
     * activity coefficient with respect to the logarithm of the mole fraction
     * variable that represents the standard state. This quantity is to be used
     * in conjunction with derivatives of that mole fraction variable when the
     * derivative of the chemical potential is taken.
     *
     * units = dimensionless
     *
     * @param dlnActCoeffdlnX_diag    Output vector of derivatives of the log
     *     Activity Coefficients wrt the mole fractions. length = m_kk
     */
    virtual void getdlnActCoeffdlnX_diag(double* dlnActCoeffdlnX_diag) const {
        throw NotImplementedError("ThermoPhase::getdlnActCoeffdlnX_diag");
    }

    //! Get the array of log species mole number derivatives of the log activity
    //! coefficients
    /*!
     * For ideal mixtures  (unity activity coefficients), this can return zero.
     * Implementations should take the derivative of the logarithm of the
     * activity coefficient with respect to the logarithm of the concentration-
     * like variable (for example, moles) that represents the standard state. This
     * quantity is to be used in conjunction with derivatives of that species
     * mole number variable when the derivative of the chemical potential is
     * taken.
     *
     * units = dimensionless
     *
     * @param dlnActCoeffdlnN_diag    Output vector of derivatives of the
     *                                log Activity Coefficients. length = m_kk
     */
    virtual void getdlnActCoeffdlnN_diag(double* dlnActCoeffdlnN_diag) const {
        throw NotImplementedError("ThermoPhase::getdlnActCoeffdlnN_diag");
    }

    //! Get the array of derivatives of the log activity coefficients with
    //! respect to the log of the species mole numbers
    /*!
     * Implementations should take the derivative of the logarithm of the
     * activity coefficient with respect to a species log mole number (with all
     * other species mole numbers held constant). The default treatment in the
     * ThermoPhase object is to set this vector to zero.
     *
     *  units = 1 / kmol
     *
     * dlnActCoeffdlnN[ ld * k  + m] will contain the derivative of log
     * act_coeff for the *m*-th species with respect to the number of moles of
     * the *k*-th species.
     *
     * @f[
     *     \frac{d \ln(\gamma_m) }{d \ln( n_k ) }\Bigg|_{n_i}
     * @f]
     *
     * When implemented, this method is used within the VCS equilibrium solver to
     * calculate the Jacobian elements, which accelerates convergence of the algorithm.
     *
     * @param ld                 Number of rows in the matrix
     * @param dlnActCoeffdlnN    Output vector of derivatives of the
     *                           log Activity Coefficients. length = m_kk * m_kk
     */
    virtual void getdlnActCoeffdlnN(const size_t ld, double* const dlnActCoeffdlnN);

    virtual void getdlnActCoeffdlnN_numderiv(const size_t ld,
                                             double* const dlnActCoeffdlnN);

    //! @}
    //! @name Printing
    //! @{

    //! returns a summary of the state of the phase as a string
    /*!
     * @param show_thermo If true, extra information is printed out
     *                    about the thermodynamic state of the system.
     * @param threshold   Show information about species with mole fractions
     *                    greater than *threshold*.
     */
    virtual string report(bool show_thermo=true, double threshold=-1e-14) const;

    //! @}

    //! Set the link to the Solution object that owns this ThermoPhase
    //! @param soln Weak pointer to the parent Solution object
    virtual void setSolution(std::weak_ptr<Solution> soln) {
        m_soln = soln;
    }

protected:
    //! Store the parameters of a ThermoPhase object such that an identical
    //! one could be reconstructed using the newThermo(AnyMap&) function. This
    //! does not include user-defined fields available in input().
    virtual void getParameters(AnyMap& phaseNode) const;

    //! Pointer to the calculation manager for species reference-state
    //! thermodynamic properties
    /*!
     * This class is called when the reference-state thermodynamic properties
     * of all the species in the phase needs to be evaluated.
     */
    MultiSpeciesThermo m_spthermo;

    //! Data supplied via setParameters. When first set, this may include
    //! parameters used by different phase models when initThermo() is called.
    AnyMap m_input;

    //! Stored value of the electric potential for this phase. Units are Volts.
    double m_phi = 0.0;

    //! Boolean indicating whether a charge neutrality condition is a necessity
    /*!
     * Note, the charge neutrality condition is not a necessity for ideal gas
     * phases. There may be a net charge in those phases, because the NASA
     * polynomials for ionized species in Ideal gases take this condition into
     * account. However, liquid phases usually require charge neutrality in
     * order for their derived thermodynamics to be valid.
     */
    bool m_chargeNeutralityNecessary = false;

    //! Contains the standard state convention
    int m_ssConvention = cSS_CONVENTION_TEMPERATURE;

    //! last value of the temperature processed by reference state
    mutable double m_tlast = 0.0;

    //! reference to Solution
    std::weak_ptr<Solution> m_soln;
};

}

#endif<|MERGE_RESOLUTION|>--- conflicted
+++ resolved
@@ -1401,14 +1401,9 @@
      * @param p   Pressure (Pa)
      * @since New in %Cantera 3.0.
      */
-<<<<<<< HEAD
     virtual void setState_DP(double rho, double p, double Tguess=300) {
-        throw NotImplementedError("ThermoPhase::setState_DP");
-=======
-    virtual void setState_DP(double rho, double p) {
         throw NotImplementedError("ThermoPhase::setState_DP",
                                   "Not implemented for phase type '{}'", type());
->>>>>>> e6f3e9d4
     }
 
     //! Set the state using an AnyMap containing any combination of properties
