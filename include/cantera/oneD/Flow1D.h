--- conflicted
+++ resolved
@@ -59,16 +59,10 @@
     //! Create a new flow domain.
     //! @param ph  Object representing the gas phase. This object will be used
     //!     to evaluate all thermodynamic, kinetic, and transport properties.
-<<<<<<< HEAD
     //! @param nsp Number of species.
     //! @param points Initial number of grid points
-    //! @param n_eq Number of non-species equations (default = 4 for spatial resolution)
+    //! @param n_eq Number of non-species equations (default = 6 for spatial resolution)
     Flow1D(ThermoPhase* ph = 0, size_t nsp = 1, size_t nsoot = 0, size_t neq = c_offset_Y, size_t points = 1);
-=======
-    //! @param nsp  Number of species.
-    //! @param points  Initial number of grid points
-    Flow1D(ThermoPhase* ph = 0, size_t nsp = 1, size_t points = 1);
->>>>>>> 429c5913
 
     //! Delegating constructor
     Flow1D(shared_ptr<ThermoPhase> th, size_t nsp = 1, size_t nsoot = 0, size_t neq = c_offset_Y, size_t points = 1);
@@ -104,17 +98,7 @@
         return *m_kin;
     }
 
-<<<<<<< HEAD
-    /**
-     * Set the thermo manager.
-     *
-     * @deprecated To be removed after %Cantera 3.0 (unused)
-     */
-    // void setThermo(ThermoPhase& th);
-
-=======
     //! Set the Kinetics object used for reaction rate calculations.
->>>>>>> 429c5913
     void setKinetics(shared_ptr<Kinetics> kin) override;
 
     //! Set the transport manager used for transport property calculations
@@ -257,7 +241,6 @@
         m_usesLambda = false;
     }
 
-<<<<<<< HEAD
     void setFlameletFlow() {
         // m_type = cFlameletFlow; 
         m_dovisc = true;
@@ -265,21 +248,13 @@
         m_usesLambda = true;
     }
 
-    //! Return the type of flow domain being represented, either "Free Flame" or
-    //! "Axisymmetric Stagnation".
-    //! @see setFreeFlow setAxisymmetricFlow
-    //! @deprecated To be removed after %Cantera 3.0; replaced by type().
-    // virtual string flowType() const;
-
     virtual void setFuelSpecies(const std::string fuel) {
 	m_fuel = fuel;
     }
 
-=======
     //! Specify that the energy equation should be solved at point `j`.
     //! The converse of this method is fixTemperature().
     //! @param j  Point at which to enable the energy equation. `npos` means all points.
->>>>>>> 429c5913
     void solveEnergyEqn(size_t j=npos);
 
     //! Get the solving stage (used by IonFlow specialization)
@@ -347,7 +322,6 @@
         return m_epsilon_right;
     }
 
-<<<<<<< HEAD
     // Turn soot formation on / off.
     // setSections
     const size_t getSections() const{
@@ -683,12 +657,11 @@
     double getThick() const {
       return m_thick;
     }
-=======
+
     //! Specify that the the temperature should be held fixed at point `j`.
     //! The converse of this method is enableEnergyEqn().
     //! @param j  Point at which to specify a fixed temperature. `npos` means all
     //!           points.
->>>>>>> 429c5913
     void fixTemperature(size_t j=npos);
 
     /**
@@ -1213,27 +1186,18 @@
     //! @name Solution components
     //! @{
 
-<<<<<<< HEAD
+    //! Get the temperature at point `j` from the local state vector `x`.
     virtual double T(const double* x, size_t j) const {
         return x[index(c_offset_T, j)];
     }
+
+    //! Get the temperature at point `j` from the local state vector `x`.
     virtual double& T(double* x, size_t j) {
         return x[index(c_offset_T, j)];
     }
+
+    //! Get the temperature at point `j` from the previous time step.
     virtual double T_prev(size_t j) const {
-=======
-    //! Get the temperature at point `j` from the local state vector `x`.
-    double T(const double* x, size_t j) const {
-        return x[index(c_offset_T, j)];
-    }
-    //! Get the temperature at point `j` from the local state vector `x`.
-    double& T(double* x, size_t j) {
-        return x[index(c_offset_T, j)];
-    }
-
-    //! Get the temperature at point `j` from the previous time step.
-    double T_prev(size_t j) const {
->>>>>>> 429c5913
         return prevSoln(c_offset_T, j);
     }
 
@@ -1264,67 +1228,47 @@
         return x[index(c_offset_L, j)];
     }
 
-<<<<<<< HEAD
-    //! Solution component for oxidizer velocity, @see evalUo
-    virtual double Uo(const double* x, size_t j) const {
-        return x[index(c_offset_Uo, j)];
-    }
-
-    virtual double Y(const double* x, size_t k, size_t j) const {
-        return x[index(c_offset_Y + k, j)];
-    }
-
-    virtual double& Y(double* x, size_t k, size_t j) {
-        return x[index(c_offset_Y + k, j)];
-    }
-
-    virtual double Y_prev(size_t k, size_t j) const {
-        return prevSoln(c_offset_Y + k, j);
-    }
-
-    //Soot
-    double Ys(const double* x, size_t k, size_t j) const {
-        return x[index(c_offset_S+k, j)];
-    }
-
-    double& Ys(double* x, size_t k, size_t j) {
-        return x[index(c_offset_S+k, j)];
-    }
-
-    double Ys_prev(size_t k, size_t j) const {
-        return prevSoln(c_offset_S + k, j);
-    }
-    //----
-
-=======
     //! Get the oxidizer inlet velocity [m/s] linked to point `j` from the local state
     //! vector `x`.
     //!
     //! @see evalUo()
-    double Uo(const double* x, size_t j) const {
+    virtual double Uo(const double* x, size_t j) const {
         return x[index(c_offset_Uo, j)];
     }
 
     //! Get the mass fraction of species `k` at point `j` from the local state vector
     //! `x`.
-    double Y(const double* x, size_t k, size_t j) const {
+    virtual double Y(const double* x, size_t k, size_t j) const {
         return x[index(c_offset_Y + k, j)];
     }
 
     //! Get the mass fraction of species `k` at point `j` from the local state vector
     //! `x`.
-    double& Y(double* x, size_t k, size_t j) {
+    virtual double& Y(double* x, size_t k, size_t j) {
         return x[index(c_offset_Y + k, j)];
     }
 
     //! Get the mass fraction of species `k` at point `j` from the previous time step.
-    double Y_prev(size_t k, size_t j) const {
+    virtual double Y_prev(size_t k, size_t j) const {
         return prevSoln(c_offset_Y + k, j);
     }
+
+    //Soot
+    double Ys(const double* x, size_t k, size_t j) const {
+        return x[index(c_offset_S+k, j)];
+    }
+
+    double& Ys(double* x, size_t k, size_t j) {
+        return x[index(c_offset_S+k, j)];
+    }
+
+    double Ys_prev(size_t k, size_t j) const {
+        return prevSoln(c_offset_S + k, j);
+    }
+    //----
 
     //! Get the mole fraction of species `k` at point `j` from the local state vector
     //! `x`.
->>>>>>> 429c5913
     double X(const double* x, size_t k, size_t j) const {
         return m_wtm[j]*Y(x,k,j)/m_wt[k];
     }
@@ -1490,9 +1434,8 @@
     vector<double> m_dz;
 
     // mixture thermo properties
-<<<<<<< HEAD
-    vector<double> m_rho;  //!< Vector of size #m_nsp to cache densities
-    vector<double> m_wtm;  //!< Vector of size #m_nsp to cache mean molecular weights
+    vector<double> m_rho;  //!< Density at each grid point
+    vector<double> m_wtm;  //!< Mean molecular weight at each grid point
     // P. Wolf
     vector<double> m_zmixfrac;
 
@@ -1500,23 +1443,13 @@
     vector<double> m_h;
 
     // species thermo properties
-    vector<double> m_wt;
-    vector<double> m_cp;  //!< Vector of size #m_nsp to cache specific heat capacities
+    vector<double> m_wt;  //!< Molecular weight of each species
+    vector<double> m_cp;  //!< Specific heat capacity at each grid poin
 
     // transport properties
     vector<double> m_ybar; // CERFACS : Added to the public part to be accessible for Flamelet computations 
-    vector<double> m_visc;
-    vector<double> m_tcon;
-=======
-    vector<double> m_rho; //!< Density at each grid point
-    vector<double> m_wtm; //!< Mean molecular weight at each grid point
-    vector<double> m_wt; //!< Molecular weight of each species
-    vector<double> m_cp; //!< Specific heat capacity at each grid point
-
-    // transport properties
     vector<double> m_visc; //!< Dynamic viscosity at each grid point [Pa∙s]
     vector<double> m_tcon; //!< Thermal conductivity at each grid point [W/m/K]
->>>>>>> 429c5913
 
     //! Coefficient used in diffusion calculations for each species at each grid point.
     //!
@@ -1561,14 +1494,8 @@
     //! Transport object used for calculating transport properties
     Transport* m_trans = nullptr;
 
-<<<<<<< HEAD
-    MultiJac* m_jac = nullptr;
-
-    // boundary emissivities for the radiation calculations
-=======
     //! Emissivity of the surface to the left of the domain. Used for calculating
     //! radiative heat loss.
->>>>>>> 429c5913
     double m_epsilon_left = 0.0;
 
     //! Emissivity of the surface to the right of the domain. Used for calculating
@@ -1579,7 +1506,6 @@
     //! for CO2, second is for H2O.
     vector<size_t> m_kRadiating;
 
-<<<<<<< HEAD
     // Pierre WOLF: added parameters for input_pea.dat
     size_t avbp_ipea = 0;
     std::string avbp_fuel;
@@ -1594,15 +1520,12 @@
     vector<double> avbp_thick;
     double m_thick = 1.0;
 
-    // flags
-=======
     //! @name flags
     //! @{
 
     //! For each point in the domain, `true` if energy equation is solved or `false` if
     //! temperature is held constant.
     //! @see doEnergy, fixTemperature
->>>>>>> 429c5913
     vector<bool> m_do_energy;
 
     //! `true` if the Soret diffusion term should be calculated.
