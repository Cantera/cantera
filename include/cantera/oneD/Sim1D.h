--- conflicted
+++ resolved
@@ -216,9 +216,6 @@
     //!     after further unsuccessful solution attempts.
     void setTimeStep(double stepsize, size_t n, const int* tsteps);
 
-<<<<<<< HEAD
-    void solve(int loglevel = 0, const string& refine_grid = "refine");
-=======
     /**
      * Performs the hybrid Newton steady/time-stepping solution.
      *
@@ -235,10 +232,9 @@
      * grid no longer needs refinement based on the refine criteria.
      *
      * @param loglevel  Controls the amount of diagnostic output.
-     * @param refine_grid  If `true`, the grid will be refined
-     */
-    void solve(int loglevel = 0, bool refine_grid = true);
->>>>>>> 429c5913
+     * @param refine_grid  If `refine`, the grid will be refined
+     */
+    void solve(int loglevel = 0, const string& refine_grid = "refine");
 
     void eval(double rdt=-1.0, int count = 1) {
         OneDim::eval(npos, m_state->data(), m_xnew.data(), rdt, count);
