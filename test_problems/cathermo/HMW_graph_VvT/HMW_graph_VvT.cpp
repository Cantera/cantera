--- conflicted
+++ resolved
@@ -1,16 +1,6 @@
 /**
  *  @file HMW_graph_VvT
  */
-<<<<<<< HEAD
-
-/*
- *  $Author$
- *  $Date$
- *  $Revision$
- */
-
-=======
->>>>>>> 8f5c6f4d
 #ifdef SRCDIRTREE
 #include "ct_defs.h"
 #include "logger.h"
