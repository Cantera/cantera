--- conflicted
+++ resolved
@@ -1,11 +1,4 @@
 /*
-<<<<<<< HEAD
- *  $Author$
- *  $Date$
- *  $Revision$
- *
-=======
->>>>>>> 8f5c6f4d
  *  Copyright 2002 California Institute of Technology
  */
 
