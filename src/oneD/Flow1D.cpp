--- conflicted
+++ resolved
@@ -32,7 +32,7 @@
     m_thermo = ph;
 
     size_t nsp2 = m_thermo->nSpecies();
-    m_nv = m_neq + m_nsp + m_nsoot;
+    m_nv = m_neq + m_nsp + m_nsoot; // CERFACS the number of variable is number of equations + number of species + number of soot sections (soot sections are placed after the species.) 
 
     // CERFACS : I don't understand why do we do that ? nsp2 will always be different than nsp if we have soots. And even if we have soots, the domain size should already have the correct size. 
     if (nsp2 + m_nsoot != m_nsp) {
@@ -46,19 +46,7 @@
     // set pressure based on associated thermo object
     setPressure(m_thermo->pressure());
 
-<<<<<<< HEAD
-    // enable all species equations by default
-    m_do_species.resize(m_nsp, true);
-
-    // but turn off the energy equation at all points
-=======
-    // the species mass fractions are the last components in the solution
-    // vector, so the total number of components is the number of species
-    // plus the offset of the first mass fraction.
-    m_nv = c_offset_Y + m_nsp;
-
     // Turn off the energy equation at all points
->>>>>>> 429c5913
     m_do_energy.resize(m_points,false);
 
     m_diff.resize(m_nsp*m_points);
